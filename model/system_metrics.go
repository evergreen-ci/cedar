--- conflicted
+++ resolved
@@ -114,7 +114,6 @@
 	return nil
 }
 
-<<<<<<< HEAD
 // SaveNew saves a new system metrics result to the database. If a result with the
 // same ID already exists an error is returned. The result should be populated
 // and the environment should not be nil.
@@ -139,7 +138,7 @@
 	})
 
 	return errors.Wrapf(err, "problem saving new system metrics result %s", result.ID)
-=======
+
 // Append uploads a chunk of system metrics data to the offline blob storage bucket
 // configured for the system metrics and updates the metadata in the database to reflect
 // the uploaded data. The environment should not be nil.
@@ -217,7 +216,6 @@
 	}
 
 	return errors.Wrapf(err, "problem appending system metrics data chunk to %s", sm.ID)
->>>>>>> 4f91cc37
 }
 
 // ID creates a unique hash for the system metrics for a task.
