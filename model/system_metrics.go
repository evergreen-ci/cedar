package model

import (
	"bytes"
	"context"
	"crypto/sha1"
	"fmt"
	"hash"
	"io"
	"time"

	"github.com/evergreen-ci/cedar"
	"github.com/evergreen-ci/pail"
	"github.com/evergreen-ci/utility"
	"github.com/mongodb/anser/bsonutil"
	"github.com/mongodb/anser/db"
	"github.com/mongodb/grip"
	"github.com/mongodb/grip/message"
	"github.com/pkg/errors"
	"go.mongodb.org/mongo-driver/bson"
)

const systemMetricsCollection = "system_metrics"

// SystemMetrics describes metadata for the system metrics data for
// a given task execution.
type SystemMetrics struct {
	ID          string                    `bson:"_id,omitempty"`
	Info        SystemMetricsInfo         `bson:"info,omitempty"`
	CreatedAt   time.Time                 `bson:"created_at"`
	CompletedAt time.Time                 `bson:"completed_at"`
	Artifact    SystemMetricsArtifactInfo `bson:"artifact"`

	env       cedar.Environment
	populated bool
}

var (
	systemMetricsIDKey          = bsonutil.MustHaveTag(SystemMetrics{}, "ID")
	systemMetricsInfoKey        = bsonutil.MustHaveTag(SystemMetrics{}, "Info")
	systemMetricsCreatedAtKey   = bsonutil.MustHaveTag(SystemMetrics{}, "CreatedAt")
	systemMetricsCompletedAtKey = bsonutil.MustHaveTag(SystemMetrics{}, "CompletedAt")
	systemMetricsArtifactKey    = bsonutil.MustHaveTag(SystemMetrics{}, "Artifact")
)

// CreateSystemMetrics is the entry point for creating the metadata for
// system metric time series data for a task execution.
func CreateSystemMetrics(info SystemMetricsInfo, options SystemMetricsArtifactOptions) *SystemMetrics {
	return &SystemMetrics{
		ID:        info.ID(),
		Info:      info,
		CreatedAt: time.Now(),
		Artifact: SystemMetricsArtifactInfo{
			Prefix:  info.ID(),
			Chunks:  []string{},
			Options: options,
		},
		populated: true,
	}
}

// Setup sets the environment for the system metrics object.
// The environment is required for numerous functions on SystemMetrics.
func (sm *SystemMetrics) Setup(e cedar.Environment) { sm.env = e }

// IsNil returns if the system metrics object is populated or not.
func (sm *SystemMetrics) IsNil() bool { return !sm.populated }

// SystemMetricsInfo describes information unique to the system metrics for a task.
type SystemMetricsInfo struct {
	Project   string `bson:"project,omitempty"`
	Version   string `bson:"version,omitempty"`
	Variant   string `bson:"variant,omitempty"`
	TaskName  string `bson:"task_name,omitempty"`
	TaskID    string `bson:"task_id,omitempty"`
	Execution int    `bson:"execution"`
	Mainline  bool   `bson:"mainline"`
	Schema    int    `bson:"schema,omitempty"`
}

var (
	systemMetricsInfoProjectKey   = bsonutil.MustHaveTag(SystemMetricsInfo{}, "Project")
	systemMetricsInfoVersionKey   = bsonutil.MustHaveTag(SystemMetricsInfo{}, "Version")
	systemMetricsInfoVariantKey   = bsonutil.MustHaveTag(SystemMetricsInfo{}, "Variant")
	systemMetricsInfoTaskNameKey  = bsonutil.MustHaveTag(SystemMetricsInfo{}, "TaskName")
	systemMetricsInfoTaskIDKey    = bsonutil.MustHaveTag(SystemMetricsInfo{}, "TaskID")
	systemMetricsInfoExecutionKey = bsonutil.MustHaveTag(SystemMetricsInfo{}, "Execution")
	systemMetricsInfoMainlineKey  = bsonutil.MustHaveTag(SystemMetricsInfo{}, "Mainline")
	systemMetricsInfoSchemaKey    = bsonutil.MustHaveTag(SystemMetricsInfo{}, "Schema")
)

// Find searches the database for the system metrics object. The environment should
// not be nil. Either the ID or full Info of the system metrics object needs to be
// specified.
func (sm *SystemMetrics) Find(ctx context.Context) error {
	if sm.env == nil {
		return errors.New("cannot find with a nil environment")
	}

	if sm.ID == "" {
		sm.ID = sm.Info.ID()
	}

	sm.populated = false
	err := sm.env.GetDB().Collection(systemMetricsCollection).FindOne(ctx, bson.M{"_id": sm.ID}).Decode(sm)
	if db.ResultsNotFound(err) {
		return fmt.Errorf("could not find system metrics record in the database with id %s", sm.ID)
	} else if err != nil {
		return errors.Wrapf(err, "problem finding system metrics with id %s", sm.ID)
	}

	sm.populated = true

	return nil
}

<<<<<<< HEAD
// Remove removes the system metrics record from the database. The environment should not be nil.
func (sm *SystemMetrics) Remove(ctx context.Context) error {
	if sm.env == nil {
		return errors.New("cannot remove a system metrics record with a nil environment")
=======
// SaveNew saves a new system metrics record to the database. If a record with the
// same ID already exists an error is returned. The record should be populated
// and the environment should not be nil.
func (sm *SystemMetrics) SaveNew(ctx context.Context) error {
	if !sm.populated {
		return errors.New("cannot save unpopulated system metrics record")
	}
	if sm.env == nil {
		return errors.New("cannot save with a nil environment")
>>>>>>> 6ec292c2
	}

	if sm.ID == "" {
		sm.ID = sm.Info.ID()
	}

<<<<<<< HEAD
	deleteResult, err := sm.env.GetDB().Collection(systemMetricsCollection).DeleteOne(ctx, bson.M{"_id": sm.ID})
	grip.DebugWhen(err == nil, message.Fields{
		"collection":   systemMetricsCollection,
		"id":           sm.ID,
		"task_id":      sm.Info.TaskID,
		"execution":    sm.Info.Execution,
		"deleteResult": deleteResult,
		"op":           "remove system metrics record",
	})

	return errors.Wrapf(err, "problem removing system metrics record with _id %s", sm.ID)
=======
	insertResult, err := sm.env.GetDB().Collection(systemMetricsCollection).InsertOne(ctx, sm)
	grip.DebugWhen(err == nil, message.Fields{
		"collection":   systemMetricsCollection,
		"id":           sm.ID,
		"insertResult": insertResult,
		"op":           "save new system metrics record",
	})

	return errors.Wrapf(err, "problem saving new system metrics record %s", sm.ID)
>>>>>>> 6ec292c2
}

// Append uploads a chunk of system metrics data to the offline blob storage bucket
// configured for the system metrics and updates the metadata in the database to reflect
// the uploaded data. The environment should not be nil.
func (sm *SystemMetrics) Append(ctx context.Context, data []byte) error {
	if sm.env == nil {
		return errors.New("cannot not append system metrics data with a nil environment")
	}
	if len(data) == 0 {
		grip.Warning(message.Fields{
			"collection": systemMetricsCollection,
			"id":         sm.ID,
			"task_id":    sm.Info.TaskID,
			"execution":  sm.Info.Execution,
			"message":    "append called with no system metrics data",
		})
		return nil
	}

	key := fmt.Sprint(utility.UnixMilli(time.Now()))

	conf := &CedarConfig{}
	conf.Setup(sm.env)
	if err := conf.Find(); err != nil {
		return errors.Wrap(err, "problem getting application configuration")
	}
	bucket, err := sm.Artifact.Options.Type.Create(
		ctx,
		sm.env,
		conf.Bucket.SystemMetricsBucket,
		sm.Artifact.Prefix,
		string(pail.S3PermissionsPrivate),
		true,
	)
	if err != nil {
		return errors.Wrap(err, "problem creating bucket")
	}
	if err := bucket.Put(ctx, key, bytes.NewReader(data)); err != nil {
		return errors.Wrap(err, "problem uploading system metrics data to bucket")
	}

	return errors.Wrap(sm.appendSystemMetricsChunkKey(ctx, key), "problem updating system metrics metadata during upload")
}

// appendSystemMetricsChunkKey adds a new key to the system metrics's chunks array in the
// database. The environment should not be nil.
func (sm *SystemMetrics) appendSystemMetricsChunkKey(ctx context.Context, key string) error {
	if sm.env == nil {
		return errors.New("cannot append to a system metrics object with a nil environment")
	}

	if sm.ID == "" {
		sm.ID = sm.Info.ID()
	}

	updateResult, err := sm.env.GetDB().Collection(systemMetricsCollection).UpdateOne(
		ctx,
		bson.M{"_id": sm.ID},
		bson.M{
			"$push": bson.M{
				bsonutil.GetDottedKeyName(systemMetricsArtifactKey, metricsArtifactInfoChunksKey): key,
			},
		},
	)
	grip.DebugWhen(err == nil, message.Fields{
		"collection":   systemMetricsCollection,
		"id":           sm.ID,
		"task_id":      sm.Info.TaskID,
		"execution":    sm.Info.Execution,
		"updateResult": updateResult,
		"key":          key,
		"op":           "append data chunk key to system metrics metadata",
	})
	if err == nil && updateResult.MatchedCount == 0 {
		err = errors.Errorf("could not find system metrics object with id %s in the database", sm.ID)
	}

	return errors.Wrapf(err, "problem appending system metrics data chunk to %s", sm.ID)
}

// ID creates a unique hash for the system metrics for a task.
func (id *SystemMetricsInfo) ID() string {
	var hash hash.Hash

	if id.Schema == 0 {
		hash = sha1.New()
		_, _ = io.WriteString(hash, id.Project)
		_, _ = io.WriteString(hash, id.Version)
		_, _ = io.WriteString(hash, id.Variant)
		_, _ = io.WriteString(hash, id.TaskName)
		_, _ = io.WriteString(hash, id.TaskID)
		_, _ = io.WriteString(hash, fmt.Sprint(id.Execution))
	} else {
		panic("unsupported schema")
	}

	return fmt.Sprintf("%x", hash.Sum(nil))
}<|MERGE_RESOLUTION|>--- conflicted
+++ resolved
@@ -114,12 +114,6 @@
 	return nil
 }
 
-<<<<<<< HEAD
-// Remove removes the system metrics record from the database. The environment should not be nil.
-func (sm *SystemMetrics) Remove(ctx context.Context) error {
-	if sm.env == nil {
-		return errors.New("cannot remove a system metrics record with a nil environment")
-=======
 // SaveNew saves a new system metrics record to the database. If a record with the
 // same ID already exists an error is returned. The record should be populated
 // and the environment should not be nil.
@@ -129,14 +123,35 @@
 	}
 	if sm.env == nil {
 		return errors.New("cannot save with a nil environment")
->>>>>>> 6ec292c2
-	}
-
-	if sm.ID == "" {
-		sm.ID = sm.Info.ID()
-	}
-
-<<<<<<< HEAD
+	}
+
+	if sm.ID == "" {
+		sm.ID = sm.Info.ID()
+	}
+
+	insertResult, err := sm.env.GetDB().Collection(systemMetricsCollection).InsertOne(ctx, sm)
+	grip.DebugWhen(err == nil, message.Fields{
+		"collection":   systemMetricsCollection,
+		"id":           sm.ID,
+		"insertResult": insertResult,
+		"task_id":      sm.Info.TaskID,
+		"execution":    sm.Info.Execution,
+		"op":           "save new system metrics record",
+	})
+
+	return errors.Wrapf(err, "problem saving new system metrics record %s", sm.ID)
+}
+
+// Remove removes the system metrics record from the database. The environment should not be nil.
+func (sm *SystemMetrics) Remove(ctx context.Context) error {
+	if sm.env == nil {
+		return errors.New("cannot remove a system metrics record with a nil environment")
+	}
+
+	if sm.ID == "" {
+		sm.ID = sm.Info.ID()
+	}
+
 	deleteResult, err := sm.env.GetDB().Collection(systemMetricsCollection).DeleteOne(ctx, bson.M{"_id": sm.ID})
 	grip.DebugWhen(err == nil, message.Fields{
 		"collection":   systemMetricsCollection,
@@ -148,17 +163,6 @@
 	})
 
 	return errors.Wrapf(err, "problem removing system metrics record with _id %s", sm.ID)
-=======
-	insertResult, err := sm.env.GetDB().Collection(systemMetricsCollection).InsertOne(ctx, sm)
-	grip.DebugWhen(err == nil, message.Fields{
-		"collection":   systemMetricsCollection,
-		"id":           sm.ID,
-		"insertResult": insertResult,
-		"op":           "save new system metrics record",
-	})
-
-	return errors.Wrapf(err, "problem saving new system metrics record %s", sm.ID)
->>>>>>> 6ec292c2
 }
 
 // Append uploads a chunk of system metrics data to the offline blob storage bucket
