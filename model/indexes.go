package model

import (
	"context"
	"fmt"
	"strings"

	"github.com/mongodb/anser/bsonutil"
	"github.com/mongodb/grip"
	"github.com/pkg/errors"
	"go.mongodb.org/mongo-driver/bson"
	"go.mongodb.org/mongo-driver/mongo"
)

// SystemIndexes holds the keys, options and the collection for an index.
// See
// https://docs.mongodb.com/manual/reference/method/db.collection.createIndex
// for more info.
type SystemIndexes struct {
	Keys       bson.D
	Options    bson.D
	Collection string
}

// GetRequiredIndexes returns required indexes for the Cedar DB.
// IMPORTANT: this should be updated whenever an index is created.
func GetRequiredIndexes() []SystemIndexes {
	return []SystemIndexes{
		{
			Keys:       bson.D{{Key: bsonutil.GetDottedKeyName(dbUserLoginCacheKey, loginCacheTokenKey), Value: 1}},
			Options:    bson.D{{Key: "unique", Value: true}},
			Collection: userCollection,
		},
		{
			Keys:       bson.D{{Key: dbUserAPIKeyKey, Value: 1}},
			Collection: userCollection,
		},
		{
<<<<<<< HEAD
			Keys:       bson.D{{Key: perfCreatedAtKey, Value: 1}, {Key: perfCompletedAtKey, Value: 1}},
			Collection: perfResultCollection,
		},
		{
			Keys: bson.D{
				{Key: bsonutil.GetDottedKeyName(perfInfoKey, perfResultInfoTaskIDKey), Value: 1},
				{Key: bsonutil.GetDottedKeyName(perfInfoKey, perfResultInfoTagsKey), Value: 1},
				{Key: perfCreatedAtKey, Value: 1},
			},
			Collection: perfResultCollection,
		},
		{
			Keys: bson.D{
				{Key: bsonutil.GetDottedKeyName(perfInfoKey, perfResultInfoTaskIDKey), Value: 1},
				{Key: perfCreatedAtKey, Value: 1},
			},
			Collection: perfResultCollection,
		},
		{
			Keys: bson.D{
				{Key: bsonutil.GetDottedKeyName(perfInfoKey, perfResultInfoVersionKey), Value: 1},
				{Key: bsonutil.GetDottedKeyName(perfInfoKey, perfResultInfoTagsKey), Value: 1},
				{Key: perfCreatedAtKey, Value: 1},
			},
			Collection: perfResultCollection,
		},
		{
			Keys: bson.D{
				{Key: bsonutil.GetDottedKeyName(perfInfoKey, perfResultInfoVersionKey), Value: 1},
				{Key: perfCreatedAtKey, Value: 1},
			},
			Collection: perfResultCollection,
		},
		{
			Keys:       bson.D{{Key: bsonutil.GetDottedKeyName(perfInfoKey, perfResultInfoParentKey), Value: 1}},
			Collection: perfResultCollection,
		},
		{
			Keys: bson.D{
				{Key: bsonutil.GetDottedKeyName(perfInfoKey, perfResultInfoProjectKey), Value: 1},
				{Key: bsonutil.GetDottedKeyName(perfInfoKey, perfResultInfoVariantKey), Value: 1},
				{Key: bsonutil.GetDottedKeyName(perfInfoKey, perfResultInfoTaskNameKey), Value: 1},
				{Key: bsonutil.GetDottedKeyName(perfInfoKey, perfResultInfoTestNameKey), Value: 1},
				{Key: bsonutil.GetDottedKeyName(perfInfoKey, perfResultInfoMainlineKey), Value: 1},
				{Key: bsonutil.GetDottedKeyName(perfInfoKey, perfResultInfoOrderKey), Value: 1},
			},
			Collection: perfResultCollection,
		},
		{
			Keys: bson.D{
				{Key: bsonutil.GetDottedKeyName(perfInfoKey, perfResultInfoProjectKey), Value: 1},
				{Key: bsonutil.GetDottedKeyName(perfInfoKey, perfResultInfoVariantKey), Value: 1},
				{Key: bsonutil.GetDottedKeyName(perfInfoKey, perfResultInfoTaskNameKey), Value: 1},
				{Key: bsonutil.GetDottedKeyName(perfInfoKey, perfResultInfoTestNameKey), Value: 1},
				{Key: bsonutil.GetDottedKeyName(perfInfoKey, perfResultInfoOverrideInfoKey, overrideInfoOverrideKey), Value: 1},
			},
			Collection: perfResultCollection,
		},
		{
			Keys: bson.D{
				{Key: bsonutil.GetDottedKeyName(perfInfoKey, perfResultInfoProjectKey), Value: 1},
				{Key: bsonutil.GetDottedKeyName(perfInfoKey, perfResultInfoVariantKey), Value: 1},
				{Key: bsonutil.GetDottedKeyName(perfInfoKey, perfResultInfoTaskNameKey), Value: 1},
				{Key: bsonutil.GetDottedKeyName(perfInfoKey, perfResultInfoMainlineKey), Value: 1},
				{Key: bsonutil.GetDottedKeyName(perfInfoKey, perfResultInfoOrderKey), Value: 1},
			},
			Collection: perfResultCollection,
		},
		{
			Keys: bson.D{
				{Key: bsonutil.GetDottedKeyName(perfInfoKey, perfResultInfoVariantKey), Value: 1},
				{Key: bsonutil.GetDottedKeyName(perfInfoKey, perfResultInfoTaskNameKey), Value: 1},
				{Key: bsonutil.GetDottedKeyName(perfInfoKey, perfResultInfoMainlineKey), Value: 1},
				{Key: bsonutil.GetDottedKeyName(perfInfoKey, perfResultInfoOrderKey), Value: 1},
			},
			Collection: perfResultCollection,
		},
		{
			Keys: bson.D{
				{Key: bsonutil.GetDottedKeyName(perfInfoKey, perfResultInfoTaskNameKey), Value: 1},
				{Key: bsonutil.GetDottedKeyName(perfInfoKey, perfResultInfoMainlineKey), Value: 1},
				{Key: bsonutil.GetDottedKeyName(perfInfoKey, perfResultInfoOrderKey), Value: 1},
			},
			Collection: perfResultCollection,
		},
		{
			Keys: bson.D{
				{Key: bsonutil.GetDottedKeyName(perfInfoKey, perfResultInfoOverrideInfoKey, overrideInfoOverrideKey), Value: 1},
				{Key: bsonutil.GetDottedKeyName(perfInfoKey, perfResultInfoVersionKey), Value: 1},
			},
			Collection: perfResultCollection,
		},
		{
			Keys: bson.D{
				{Key: bsonutil.GetDottedKeyName(perfArtifactsKey, artifactInfoFormatKey), Value: 1},
				{Key: perfFailedRollupAttempts, Value: 1},
				{Key: bsonutil.GetDottedKeyName(perfRollupsKey, perfRollupsStatsKey, perfRollupValueNameKey), Value: 1},
				{Key: bsonutil.GetDottedKeyName(perfRollupsKey, perfRollupsStatsKey, perfRollupValueVersionKey), Value: 1},
				{Key: perfCreatedAtKey, Value: 1},
			},
			Collection: perfResultCollection,
		},
		{
=======
>>>>>>> 6444da99
			Keys: bson.D{
				{Key: bsonutil.GetDottedKeyName(logInfoKey, logInfoTaskIDKey), Value: 1},
				{Key: logCreatedAtKey, Value: -1},
			},
			Collection: buildloggerCollection,
		},
		{
			Keys: bson.D{
				{Key: bsonutil.GetDottedKeyName(logInfoKey, logInfoTaskIDKey), Value: 1},
				{Key: bsonutil.GetDottedKeyName(logInfoKey, logInfoExecutionKey), Value: 1},
				{Key: bsonutil.GetDottedKeyName(logInfoKey, logInfoProcessNameKey), Value: 1},
				{Key: logCreatedAtKey, Value: -1},
			},
			Collection: buildloggerCollection,
		},
		{
			Keys: bson.D{
				{Key: bsonutil.GetDottedKeyName(logInfoKey, logInfoTaskIDKey), Value: 1},
				{Key: bsonutil.GetDottedKeyName(logInfoKey, logInfoExecutionKey), Value: 1},
				{Key: logCreatedAtKey, Value: -1},
			},
			Collection: buildloggerCollection,
		},
		{
			Keys: bson.D{
				{Key: bsonutil.GetDottedKeyName(logInfoKey, logInfoTaskIDKey), Value: 1},
				{Key: bsonutil.GetDottedKeyName(logInfoKey, logInfoTestNameKey), Value: 1},
				{Key: bsonutil.GetDottedKeyName(logInfoKey, logInfoExecutionKey), Value: 1},
				{Key: bsonutil.GetDottedKeyName(logInfoKey, logInfoProcessNameKey), Value: 1},
				{Key: logCreatedAtKey, Value: -1},
			},
			Collection: buildloggerCollection,
		},
		{
			Keys: bson.D{
				{Key: bsonutil.GetDottedKeyName(logInfoKey, logInfoTaskIDKey), Value: 1},
				{Key: bsonutil.GetDottedKeyName(logInfoKey, logInfoTestNameKey), Value: 1},
				{Key: bsonutil.GetDottedKeyName(logInfoKey, logInfoExecutionKey), Value: 1},
				{Key: logCreatedAtKey, Value: -1},
			},
			Collection: buildloggerCollection,
		},
		{
			Keys: bson.D{
				{Key: bsonutil.GetDottedKeyName(testResultsInfoKey, testResultsInfoTaskIDKey), Value: 1},
				{Key: bsonutil.GetDottedKeyName(testResultsInfoKey, testResultsInfoExecutionKey), Value: 1},
			},
			Collection: testResultsCollection,
		},
		{
			Keys: bson.D{
				{Key: bsonutil.GetDottedKeyName(testResultsInfoKey, testResultsInfoDisplayTaskIDKey), Value: 1},
				{Key: bsonutil.GetDottedKeyName(testResultsInfoKey, testResultsInfoExecutionKey), Value: 1},
			},
			Options: bson.D{
				{
					Key: "partialFilterExpression",
					Value: bson.M{
						bsonutil.GetDottedKeyName(testResultsInfoKey, testResultsInfoDisplayTaskIDKey): bson.M{"$exists": true},
					},
				},
			},
			Collection: testResultsCollection,
		},
		{
			Keys:       bson.D{{Key: dbUserAPIKeyKey, Value: 1}},
			Collection: userCollection,
		},
		{
			Keys:       bson.D{{Key: bsonutil.GetDottedKeyName(dbUserLoginCacheKey, loginCacheTokenKey), Value: 1}},
			Collection: userCollection,
		},
	}
}

// CheckIndexes checks that all the given indexes are in the DB. It does
// not check specifically for any index options (e.g. unique indexes).
func CheckIndexes(ctx context.Context, db *mongo.Database, indexes []SystemIndexes) error {
	found := map[string]bool{}
	for _, index := range indexes {
		found[docToString(index.Keys)] = false
	}

	catcher := grip.NewBasicCatcher()
	indexesByColl := map[string][]dbIndex{}
	for _, index := range indexes {
		if _, ok := indexesByColl[index.Collection]; ok {
			continue
		}

		collIndexes, err := getCollIndexes(ctx, db, index.Collection)
		if err != nil {
			catcher.Wrapf(err, "getting indexes for collection %s", index.Collection)
			continue
		}
		indexesByColl[index.Collection] = collIndexes

		for _, collIndex := range collIndexes {
			docStr := docToString(collIndex.Key)
			if _, ok := found[docStr]; !ok {
				// Ignore extra indexes.
				continue
			}
			found[docStr] = true
		}
	}

	for _, index := range indexes {
		if !found[docToString(index.Keys)] {
			catcher.Errorf("expected index '%v' is missing from collection '%s'", index.Keys, index.Collection)
		}
	}

	return catcher.Resolve()
}

func docToString(doc bson.D) string {
	var s string
	for _, elem := range doc {
		s = strings.Join([]string{s, fmt.Sprintf("%s_%v", elem.Key, elem.Value)}, "_")
	}
	return s
}

type dbIndex struct {
	Key bson.D `bson:"key"`
}

func getCollIndexes(ctx context.Context, db *mongo.Database, collName string) ([]dbIndex, error) {
	cursor, err := db.Collection(collName).Indexes().List(ctx)
	if err != nil {
		return nil, errors.Wrapf(err, "listing indexes for collection '%s'", collName)
	}
	defer cursor.Close(ctx)

	var collIndexes []dbIndex
	if err := cursor.All(ctx, &collIndexes); err != nil {
		return nil, errors.Wrapf(err, "getting all indexes for collection '%s'", collName)
	}
	return collIndexes, nil
}<|MERGE_RESOLUTION|>--- conflicted
+++ resolved
@@ -36,112 +36,6 @@
 			Collection: userCollection,
 		},
 		{
-<<<<<<< HEAD
-			Keys:       bson.D{{Key: perfCreatedAtKey, Value: 1}, {Key: perfCompletedAtKey, Value: 1}},
-			Collection: perfResultCollection,
-		},
-		{
-			Keys: bson.D{
-				{Key: bsonutil.GetDottedKeyName(perfInfoKey, perfResultInfoTaskIDKey), Value: 1},
-				{Key: bsonutil.GetDottedKeyName(perfInfoKey, perfResultInfoTagsKey), Value: 1},
-				{Key: perfCreatedAtKey, Value: 1},
-			},
-			Collection: perfResultCollection,
-		},
-		{
-			Keys: bson.D{
-				{Key: bsonutil.GetDottedKeyName(perfInfoKey, perfResultInfoTaskIDKey), Value: 1},
-				{Key: perfCreatedAtKey, Value: 1},
-			},
-			Collection: perfResultCollection,
-		},
-		{
-			Keys: bson.D{
-				{Key: bsonutil.GetDottedKeyName(perfInfoKey, perfResultInfoVersionKey), Value: 1},
-				{Key: bsonutil.GetDottedKeyName(perfInfoKey, perfResultInfoTagsKey), Value: 1},
-				{Key: perfCreatedAtKey, Value: 1},
-			},
-			Collection: perfResultCollection,
-		},
-		{
-			Keys: bson.D{
-				{Key: bsonutil.GetDottedKeyName(perfInfoKey, perfResultInfoVersionKey), Value: 1},
-				{Key: perfCreatedAtKey, Value: 1},
-			},
-			Collection: perfResultCollection,
-		},
-		{
-			Keys:       bson.D{{Key: bsonutil.GetDottedKeyName(perfInfoKey, perfResultInfoParentKey), Value: 1}},
-			Collection: perfResultCollection,
-		},
-		{
-			Keys: bson.D{
-				{Key: bsonutil.GetDottedKeyName(perfInfoKey, perfResultInfoProjectKey), Value: 1},
-				{Key: bsonutil.GetDottedKeyName(perfInfoKey, perfResultInfoVariantKey), Value: 1},
-				{Key: bsonutil.GetDottedKeyName(perfInfoKey, perfResultInfoTaskNameKey), Value: 1},
-				{Key: bsonutil.GetDottedKeyName(perfInfoKey, perfResultInfoTestNameKey), Value: 1},
-				{Key: bsonutil.GetDottedKeyName(perfInfoKey, perfResultInfoMainlineKey), Value: 1},
-				{Key: bsonutil.GetDottedKeyName(perfInfoKey, perfResultInfoOrderKey), Value: 1},
-			},
-			Collection: perfResultCollection,
-		},
-		{
-			Keys: bson.D{
-				{Key: bsonutil.GetDottedKeyName(perfInfoKey, perfResultInfoProjectKey), Value: 1},
-				{Key: bsonutil.GetDottedKeyName(perfInfoKey, perfResultInfoVariantKey), Value: 1},
-				{Key: bsonutil.GetDottedKeyName(perfInfoKey, perfResultInfoTaskNameKey), Value: 1},
-				{Key: bsonutil.GetDottedKeyName(perfInfoKey, perfResultInfoTestNameKey), Value: 1},
-				{Key: bsonutil.GetDottedKeyName(perfInfoKey, perfResultInfoOverrideInfoKey, overrideInfoOverrideKey), Value: 1},
-			},
-			Collection: perfResultCollection,
-		},
-		{
-			Keys: bson.D{
-				{Key: bsonutil.GetDottedKeyName(perfInfoKey, perfResultInfoProjectKey), Value: 1},
-				{Key: bsonutil.GetDottedKeyName(perfInfoKey, perfResultInfoVariantKey), Value: 1},
-				{Key: bsonutil.GetDottedKeyName(perfInfoKey, perfResultInfoTaskNameKey), Value: 1},
-				{Key: bsonutil.GetDottedKeyName(perfInfoKey, perfResultInfoMainlineKey), Value: 1},
-				{Key: bsonutil.GetDottedKeyName(perfInfoKey, perfResultInfoOrderKey), Value: 1},
-			},
-			Collection: perfResultCollection,
-		},
-		{
-			Keys: bson.D{
-				{Key: bsonutil.GetDottedKeyName(perfInfoKey, perfResultInfoVariantKey), Value: 1},
-				{Key: bsonutil.GetDottedKeyName(perfInfoKey, perfResultInfoTaskNameKey), Value: 1},
-				{Key: bsonutil.GetDottedKeyName(perfInfoKey, perfResultInfoMainlineKey), Value: 1},
-				{Key: bsonutil.GetDottedKeyName(perfInfoKey, perfResultInfoOrderKey), Value: 1},
-			},
-			Collection: perfResultCollection,
-		},
-		{
-			Keys: bson.D{
-				{Key: bsonutil.GetDottedKeyName(perfInfoKey, perfResultInfoTaskNameKey), Value: 1},
-				{Key: bsonutil.GetDottedKeyName(perfInfoKey, perfResultInfoMainlineKey), Value: 1},
-				{Key: bsonutil.GetDottedKeyName(perfInfoKey, perfResultInfoOrderKey), Value: 1},
-			},
-			Collection: perfResultCollection,
-		},
-		{
-			Keys: bson.D{
-				{Key: bsonutil.GetDottedKeyName(perfInfoKey, perfResultInfoOverrideInfoKey, overrideInfoOverrideKey), Value: 1},
-				{Key: bsonutil.GetDottedKeyName(perfInfoKey, perfResultInfoVersionKey), Value: 1},
-			},
-			Collection: perfResultCollection,
-		},
-		{
-			Keys: bson.D{
-				{Key: bsonutil.GetDottedKeyName(perfArtifactsKey, artifactInfoFormatKey), Value: 1},
-				{Key: perfFailedRollupAttempts, Value: 1},
-				{Key: bsonutil.GetDottedKeyName(perfRollupsKey, perfRollupsStatsKey, perfRollupValueNameKey), Value: 1},
-				{Key: bsonutil.GetDottedKeyName(perfRollupsKey, perfRollupsStatsKey, perfRollupValueVersionKey), Value: 1},
-				{Key: perfCreatedAtKey, Value: 1},
-			},
-			Collection: perfResultCollection,
-		},
-		{
-=======
->>>>>>> 6444da99
 			Keys: bson.D{
 				{Key: bsonutil.GetDottedKeyName(logInfoKey, logInfoTaskIDKey), Value: 1},
 				{Key: logCreatedAtKey, Value: -1},
