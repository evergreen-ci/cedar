--- conflicted
+++ resolved
@@ -711,11 +711,7 @@
 			require.True(t, current < len(lines))
 			formattedTime := lines[current].Timestamp.Format("2006/01/02 15:04:05.000")
 			expectedLine := fmt.Sprintf("[P:%3d] [%s] %s", lines[current].Priority, formattedTime, lines[current].Data)
-<<<<<<< HEAD
-			assert.Equal(t, expectedLine, line+"\n")
-=======
 			require.Equal(t, expectedLine, line+"\n")
->>>>>>> b4127677
 			current++
 		}
 		assert.Equal(t, len(lines), current)
