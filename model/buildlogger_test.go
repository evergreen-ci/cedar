package model

import (
	"context"
	"fmt"
	"io/ioutil"
	"os"
	"path/filepath"
	"strings"
	"testing"
	"time"

	"github.com/evergreen-ci/cedar"
	"github.com/evergreen-ci/cedar/util"
	"github.com/evergreen-ci/pail"
	"github.com/stretchr/testify/assert"
	"github.com/stretchr/testify/require"
	"go.mongodb.org/mongo-driver/bson"
	"go.mongodb.org/mongo-driver/mongo/options"
)

func TestCreateLog(t *testing.T) {
	log, _ := getTestLogs()
	log.populated = true
	createdLog := CreateLog(log.Info, PailS3)
	assert.Equal(t, log.ID, createdLog.ID)
	assert.Equal(t, log.Info, createdLog.Info)
	assert.Equal(t, PailS3, createdLog.Artifact.Type)
	assert.Equal(t, log.ID, createdLog.Artifact.Prefix)
	assert.Equal(t, 0, createdLog.Artifact.Version)
	assert.True(t, createdLog.populated)
}

func TestBuildloggerFind(t *testing.T) {
	env := cedar.GetEnvironment()
	db := env.GetDB()
	ctx, cancel := env.Context()
	defer cancel()
	defer func() {
		assert.NoError(t, db.Collection(buildloggerCollection).Drop(ctx))
	}()
	log1, log2 := getTestLogs()

	_, err := db.Collection(buildloggerCollection).InsertOne(ctx, log1)
	require.NoError(t, err)
	_, err = db.Collection(buildloggerCollection).InsertOne(ctx, log2)
	require.NoError(t, err)

	t.Run("DNE", func(t *testing.T) {
		l := Log{ID: "DNE"}
		l.Setup(env)
		assert.Error(t, l.Find())
	})
	t.Run("NoEnv", func(t *testing.T) {
		l := Log{ID: log1.ID}
		assert.Error(t, l.Find())
	})
	t.Run("WithID", func(t *testing.T) {
		l := Log{ID: log1.ID}
		l.Setup(env)
		require.NoError(t, l.Find())
		assert.Equal(t, log1.ID, l.ID)
		assert.Equal(t, log1.Info, l.Info)
		assert.Equal(t, log1.Artifact, l.Artifact)
		assert.True(t, l.populated)
	})
	t.Run("WithoutID", func(t *testing.T) {
		l := Log{Info: log2.Info}
		l.Setup(env)
		require.NoError(t, l.Find())
		assert.Equal(t, log2.ID, l.ID)
		assert.Equal(t, log2.Info, l.Info)
		assert.Equal(t, log2.Artifact, l.Artifact)
		assert.True(t, l.populated)

	})
}

func TestBuildloggerSaveNew(t *testing.T) {
	env := cedar.GetEnvironment()
	db := env.GetDB()
	ctx, cancel := env.Context()
	defer cancel()
	defer func() {
		assert.NoError(t, db.Collection(buildloggerCollection).Drop(ctx))
	}()
	log1, log2 := getTestLogs()

	t.Run("NoEnv", func(t *testing.T) {
		l := Log{
			ID:        log1.ID,
			Info:      log1.Info,
			Artifact:  log1.Artifact,
			populated: true,
		}
		assert.Error(t, l.SaveNew())
	})
	t.Run("Unpopulated", func(t *testing.T) {
		l := Log{
			ID:        log1.ID,
			Info:      log1.Info,
			Artifact:  log1.Artifact,
			populated: false,
		}
		l.Setup(env)
		assert.Error(t, l.SaveNew())
	})
	t.Run("WithID", func(t *testing.T) {
		savedLog := &Log{}
		require.Error(t, db.Collection(buildloggerCollection).FindOne(ctx, bson.M{"_id": log1.ID}).Decode(savedLog))

		l := Log{
			ID:        log1.ID,
			Info:      log1.Info,
			Artifact:  log1.Artifact,
			populated: true,
		}
		l.Setup(env)
		require.NoError(t, l.SaveNew())
		require.NoError(t, db.Collection(buildloggerCollection).FindOne(ctx, bson.M{"_id": log1.ID}).Decode(savedLog))
		assert.Equal(t, log1.ID, savedLog.ID)
		assert.Equal(t, log1.Info, savedLog.Info)
		assert.Equal(t, log1.Artifact, savedLog.Artifact)
	})
	t.Run("WithoutID", func(t *testing.T) {
		savedLog := &Log{}
		require.Error(t, db.Collection(buildloggerCollection).FindOne(ctx, bson.M{"_id": log2.ID}).Decode(savedLog))

		l := Log{
			Info:      log2.Info,
			Artifact:  log2.Artifact,
			populated: true,
		}
		l.Setup(env)
		require.NoError(t, l.SaveNew())
		require.NoError(t, db.Collection(buildloggerCollection).FindOne(ctx, bson.M{"_id": log2.ID}).Decode(savedLog))
		assert.Equal(t, log2.ID, savedLog.ID)
		assert.Equal(t, log2.Info, savedLog.Info)
		assert.Equal(t, log2.Artifact, savedLog.Artifact)
	})
	t.Run("AlreadyExists", func(t *testing.T) {
		_, err := db.Collection(buildloggerCollection).ReplaceOne(ctx, bson.M{"_id": log2.ID}, log2, options.Replace().SetUpsert(true))
		require.NoError(t, err)

		l := Log{
			ID:        log2.ID,
			populated: true,
		}
		l.Setup(env)
		require.Error(t, l.SaveNew())
	})
}

func TestBuildloggerAppendLogChunkInfo(t *testing.T) {
	env := cedar.GetEnvironment()
	db := env.GetDB()
	ctx, cancel := env.Context()
	defer cancel()
	defer func() {
		assert.NoError(t, db.Collection(buildloggerCollection).Drop(ctx))
	}()
	log1, log2 := getTestLogs()

	_, err := db.Collection(buildloggerCollection).InsertOne(ctx, log1)
	require.NoError(t, err)
	_, err = db.Collection(buildloggerCollection).InsertOne(ctx, log2)
	require.NoError(t, err)

	t.Run("NoEnv", func(t *testing.T) {
		l := &Log{ID: log1.ID}
		assert.Error(t, l.appendLogChunkInfo(LogChunkInfo{
			Key:      "key",
			NumLines: 100,
		}))
	})
	t.Run("DNE", func(t *testing.T) {
		l := &Log{ID: "DNE"}
		l.Setup(env)
		assert.Error(t, l.appendLogChunkInfo(LogChunkInfo{
			Key:      "key",
			NumLines: 100,
		}))
	})
	t.Run("PushToEmptyArray", func(t *testing.T) {
		chunks := []LogChunkInfo{
			{
				Key:      "key1",
				NumLines: 100,
				Start:    time.Date(2019, time.January, 1, 12, 0, 0, 0, time.UTC),
				End:      time.Date(2019, time.January, 1, 13, 30, 0, 0, time.UTC),
			},
			{
				Key:      "key2",
				NumLines: 101,
				Start:    time.Date(2019, time.January, 1, 13, 31, 0, 0, time.UTC),
				End:      time.Date(2019, time.January, 1, 14, 31, 0, 0, time.UTC),
			},
		}
		l := &Log{ID: log1.ID}
		l.Setup(env)

		require.NoError(t, l.appendLogChunkInfo(chunks[0]))
		updatedLog := &Log{}
		require.NoError(t, db.Collection(buildloggerCollection).FindOne(ctx, bson.M{"_id": log1.ID}).Decode(updatedLog))
		assert.Equal(t, log1.ID, updatedLog.ID)
		assert.Equal(t, log1.Info, updatedLog.Info)
		assert.Equal(t, log1.Artifact.Prefix, updatedLog.Artifact.Prefix)
		assert.Equal(t, log1.Artifact.Version, updatedLog.Artifact.Version)
		assert.Equal(t, chunks[:1], updatedLog.Artifact.Chunks)

		l.Setup(env)
		require.NoError(t, l.appendLogChunkInfo(chunks[1]))
		require.NoError(t, db.Collection(buildloggerCollection).FindOne(ctx, bson.M{"_id": log1.ID}).Decode(updatedLog))
		assert.Equal(t, log1.ID, updatedLog.ID)
		assert.Equal(t, log1.Info, updatedLog.Info)
		assert.Equal(t, log1.Artifact.Prefix, updatedLog.Artifact.Prefix)
		assert.Equal(t, log1.Artifact.Version, updatedLog.Artifact.Version)
		assert.Equal(t, chunks, updatedLog.Artifact.Chunks)
	})
	t.Run("PushToExistingArray", func(t *testing.T) {
		chunk := LogChunkInfo{
			Key:      "key3",
			NumLines: 1000,
		}
		l := &Log{ID: log2.ID}
		l.Setup(env)

		require.NoError(t, l.appendLogChunkInfo(chunk))
		updatedLog := &Log{}
		require.NoError(t, db.Collection(buildloggerCollection).FindOne(ctx, bson.M{"_id": log2.ID}).Decode(updatedLog))
		assert.Equal(t, log2.ID, updatedLog.ID)
		assert.Equal(t, log2.Info, updatedLog.Info)
		assert.Equal(t, log2.Artifact.Prefix, updatedLog.Artifact.Prefix)
		assert.Equal(t, log2.Artifact.Version, updatedLog.Artifact.Version)
		assert.Equal(t, append(log2.Artifact.Chunks, chunk), updatedLog.Artifact.Chunks)

	})
}

func TestBuildloggerRemove(t *testing.T) {
	env := cedar.GetEnvironment()
	db := env.GetDB()
	ctx, cancel := env.Context()
	defer cancel()
	defer func() {
		assert.NoError(t, db.Collection(buildloggerCollection).Drop(ctx))
	}()
	log1, log2 := getTestLogs()

	_, err := db.Collection(buildloggerCollection).InsertOne(ctx, log1)
	require.NoError(t, err)
	_, err = db.Collection(buildloggerCollection).InsertOne(ctx, log2)
	require.NoError(t, err)

	t.Run("DNE", func(t *testing.T) {
		l := Log{ID: "DNE"}
		l.Setup(env)
		require.NoError(t, l.Remove())
	})
	t.Run("WithID", func(t *testing.T) {
		l := Log{ID: log1.ID}
		l.Setup(env)
		require.NoError(t, l.Remove())

		savedLog := &Log{}
		require.Error(t, db.Collection(buildloggerCollection).FindOne(ctx, bson.M{"_id": log1.ID}).Decode(savedLog))
	})
	t.Run("WithoutID", func(t *testing.T) {
		l := Log{Info: log2.Info}
		l.Setup(env)
		require.NoError(t, l.Remove())

		savedLog := &Log{}
		require.Error(t, db.Collection(buildloggerCollection).FindOne(ctx, bson.M{"_id": log2.ID}).Decode(savedLog))
	})
}

func TestBuildloggerAppend(t *testing.T) {
	env := cedar.GetEnvironment()
	db := env.GetDB()
	ctx, cancel := env.Context()
	defer cancel()
	tmpDir, err := ioutil.TempDir(".", "append-test")
	require.NoError(t, err)
	defer func() {
		assert.NoError(t, os.RemoveAll(tmpDir))
		assert.NoError(t, db.Collection(buildloggerCollection).Drop(ctx))
		assert.NoError(t, db.Collection(configurationCollection).Drop(ctx))
	}()

	testBucket, err := pail.NewLocalBucket(pail.LocalOptions{Path: tmpDir})
	require.NoError(t, err)

	log := Log{populated: true}
	log.ID = log.Info.ID()
	log.Artifact = LogArtifactInfo{
		Type:   PailLocal,
		Prefix: log.Info.ID(),
	}
	chunk1 := []LogLine{
		{
			Timestamp: time.Now().Add(-time.Hour).Round(time.Millisecond).UTC(),
			Data:      "This is not a test.",
		},
		{
			Timestamp: time.Now().Add(-59 * time.Minute).Round(time.Millisecond).UTC(),
			Data:      "This is a test.",
		},
	}
	chunk2 := []LogLine{
		{
			Timestamp: time.Now().Add(-57 * time.Minute).Round(time.Millisecond).UTC(),
			Data:      "Logging is fun.",
		},
		{
			Timestamp: time.Now().Add(-56 * time.Minute).Round(time.Millisecond).UTC(),
			Data:      "Buildogger logging logs.",
		},

		{
			Timestamp: time.Now().Add(-55 * time.Minute).Round(time.Millisecond).UTC(),
			Data:      "Finished logging.",
		},
	}

	t.Run("NoEnv", func(t *testing.T) {
		l := Log{ID: log.ID}
		assert.Error(t, l.Append(chunk1))
	})
	t.Run("DNE", func(t *testing.T) {
		log.Setup(env)
		assert.Error(t, log.Append(chunk1))
	})
	_, err = db.Collection(buildloggerCollection).InsertOne(ctx, log)
	require.NoError(t, err)
	t.Run("NoConfig", func(t *testing.T) {
		log.Setup(env)
		assert.Error(t, log.Append(chunk1))
	})
	conf := &CedarConfig{populated: true}
	conf.Setup(env)
	require.NoError(t, conf.Save())
	t.Run("ConfigWithoutBucket", func(t *testing.T) {
		log.Setup(env)
		assert.Error(t, log.Append(chunk1))
	})
	conf.Setup(env)
	require.NoError(t, conf.Find())
	conf.Bucket.BuildLogsBucket = tmpDir
	require.NoError(t, conf.Save())
	t.Run("AppendToBucketAndDB", func(t *testing.T) {
		log.Setup(env)
		require.NoError(t, log.Append(chunk1))
		require.NoError(t, log.Append(chunk2))
		expectedData := []byte{}
		for _, line := range append(chunk1, chunk2...) {
			expectedData = append(expectedData, []byte(prependTimestamp(line.Timestamp, line.Data))...)
		}

		filenames := map[string]bool{}
		actualData := []byte{}
		iter, err := testBucket.List(ctx, log.ID)
		require.NoError(t, err)
		for iter.Next(ctx) {
			key, err := filepath.Rel(log.ID, iter.Item().Name())
			require.NoError(t, err)
			filenames[key] = true
			r, err := iter.Item().Get(ctx)
			require.NoError(t, err)
			defer func() {
				assert.NoError(t, r.Close())
			}()
			data, err := ioutil.ReadAll(r)
			require.NoError(t, err)
			actualData = append(actualData, data...)
		}
		assert.Equal(t, expectedData, actualData)
		assert.Len(t, filenames, 2)

		l := &Log{}
		require.NoError(t, db.Collection(buildloggerCollection).FindOne(ctx, bson.M{"_id": log.Info.ID()}).Decode(l))
		assert.Len(t, l.Artifact.Chunks, 2)
		chunks := [][]LogLine{chunk1, chunk2}
		for i, chunk := range l.Artifact.Chunks {
			assert.True(t, filenames[chunk.Key])
			assert.Equal(t, len(chunks[i]), chunk.NumLines)
			assert.Equal(t, chunks[i][0].Timestamp, chunk.Start)
			assert.Equal(t, chunks[i][len(chunks[i])-1].Timestamp, chunk.End)
		}
	})
}

func TestBuildloggerDownload(t *testing.T) {
	env := cedar.GetEnvironment()
	db := env.GetDB()
	ctx, cancel := env.Context()
	defer cancel()
	defer func() {
		assert.NoError(t, db.Collection(buildloggerCollection).Drop(ctx))
		assert.NoError(t, db.Collection(configurationCollection).Drop(ctx))
	}()
	log1, log2 := getTestLogs()

	_, err := db.Collection(buildloggerCollection).InsertOne(ctx, log1)
	require.NoError(t, err)
	_, err = db.Collection(buildloggerCollection).InsertOne(ctx, log2)
	require.NoError(t, err)

	timeRange := util.TimeRange{
		StartAt: log2.Artifact.Chunks[0].Start,
		EndAt:   log2.Artifact.Chunks[len(log2.Artifact.Chunks)-1].End,
	}

	t.Run("NoEnv", func(t *testing.T) {
		l := Log{
			ID:        log1.ID,
			populated: true,
		}
		it, err := l.Download(timeRange)
		assert.Error(t, err)
		assert.Nil(t, it)
	})
	t.Run("NoConfig", func(t *testing.T) {
		l := Log{
			ID:        "DNE",
			populated: true,
		}
		l.Setup(env)
		it, err := l.Download(timeRange)
		assert.Error(t, err)
		assert.Nil(t, it)
	})
	conf := &CedarConfig{
		populated: true,
		Bucket:    BucketConfig{BuildLogsBucket: "."},
	}
	conf.Setup(env)
	require.NoError(t, conf.Save())
	t.Run("NoArtifact", func(t *testing.T) {
		l := Log{
			ID:        log1.ID,
			populated: true,
		}
		l.Setup(env)
		it, err := l.Download(timeRange)
		assert.Error(t, err)
		assert.Nil(t, it)
	})
	t.Run("WithID", func(t *testing.T) {
		log2.populated = true
		log2.Setup(env)
		it, err := log2.Download(timeRange)
		require.NoError(t, err)
		require.NotNil(t, it)

		expectedBucket, err := log2.Artifact.Type.Create(
			log2.env,
			conf.Bucket.BuildLogsBucket,
			log2.Artifact.Prefix,
			string(pail.S3PermissionsPrivate),
		)
		require.NoError(t, err)

		rawIt, ok := it.(*batchedIterator)
		require.True(t, ok)
		assert.Equal(t, expectedBucket, rawIt.bucket)
		assert.Equal(t, log2.Artifact.Chunks, rawIt.chunks)
		assert.Equal(t, timeRange, rawIt.timeRange)
		assert.Equal(t, 100, rawIt.batchSize)
	})
	t.Run("WithoutID", func(t *testing.T) {
		log2.ID = ""
		log2.populated = true
		log2.Setup(env)
		it, err := log2.Download(timeRange)
		require.NoError(t, err)
		require.NotNil(t, it)

		expectedBucket, err := log2.Artifact.Type.Create(
			log2.env,
			conf.Bucket.BuildLogsBucket,
			log2.Artifact.Prefix,
			string(pail.S3PermissionsPrivate),
		)
		require.NoError(t, err)

		rawIt, ok := it.(*batchedIterator)
		require.True(t, ok)
		assert.Equal(t, expectedBucket, rawIt.bucket)
		assert.Equal(t, log2.Artifact.Chunks, rawIt.chunks)
		assert.Equal(t, timeRange, rawIt.timeRange)
		assert.Equal(t, 100, rawIt.batchSize)
	})
}

<<<<<<< HEAD
func TestBuildloggerClose(t *testing.T) {
=======
func TestBuildloggerMerge(t *testing.T) {
	ctx, cancel := context.WithCancel(context.Background())
	defer cancel()
	tmpDir, err := ioutil.TempDir(".", "merge-logs-test")
	require.NoError(t, err)
	defer func() {
		_ = os.RemoveAll(tmpDir)
	}()
	bucket, err := pail.NewLocalBucket(pail.LocalOptions{Path: tmpDir})
	require.NoError(t, err)

	t.Run("SingleLog", func(t *testing.T) {
		chunks, lines, err := createLog(ctx, bucket, 100, 10)
		require.NoError(t, err)
		timeRange := util.TimeRange{
			StartAt: chunks[0].Start,
			EndAt:   chunks[len(chunks)-1].End,
		}
		it := NewBatchedLogIterator(bucket, chunks, 100, timeRange)
		lineChan := MergeLogs(ctx, it)

		count := 0
		for {
			line, more := <-lineChan
			if more {
				require.True(t, count < len(lines))
				assert.Equal(t, fmt.Sprintf("%s %s", lines[count].Timestamp, lines[count].Data), line)
				count++
			} else {
				break
			}
		}
		assert.Equal(t, len(lines), count)
	})
	t.Run("MultipleLogs", func(t *testing.T) {
		numLogs := 10
		its := make([]LogIterator, numLogs)
		lineMap := map[string]bool{}
		for i := 0; i < numLogs; i++ {
			chunks, lines, err := createLog(ctx, bucket, 100, 10)
			require.NoError(t, err)

			timeRange := util.TimeRange{
				StartAt: chunks[0].Start,
				EndAt:   chunks[len(chunks)-1].End,
			}
			its[i] = NewBatchedLogIterator(bucket, chunks, 100, timeRange)
			for _, line := range lines {
				lineMap[line.Data] = false
			}
		}
		lineChan := MergeLogs(ctx, its...)

		count := 0
		lastTime := time.Time{}
		for {
			line, more := <-lineChan
			if more {
				split := strings.SplitAfterN(line, "UTC", 2)
				require.Len(t, split, 2)
				ts, err := time.Parse("2006-01-02 15:04:05.999999999 -0700 MST", split[0])
				require.NoError(t, err)
				data := split[1][1:]

				assert.True(t, lastTime.Before(ts) || lastTime.Equal(ts))
				lastTime = ts
				seen, ok := lineMap[data]
				require.True(t, ok)
				assert.False(t, seen)
				lineMap[data] = true
				count++
			} else {
				break
			}
		}
		assert.Equal(t, len(lineMap), count)
	})
}

func TestBuildloggerCloseLog(t *testing.T) {
>>>>>>> 7fbe3211
	env := cedar.GetEnvironment()
	db := env.GetDB()
	ctx, cancel := env.Context()
	defer cancel()
	defer func() {
		assert.NoError(t, db.Collection(buildloggerCollection).Drop(ctx))
	}()
	log1, log2 := getTestLogs()

	_, err := db.Collection(buildloggerCollection).InsertOne(ctx, log1)
	require.NoError(t, err)
	_, err = db.Collection(buildloggerCollection).InsertOne(ctx, log2)
	require.NoError(t, err)

	t.Run("NoEnv", func(t *testing.T) {
		l := &Log{ID: log1.ID, populated: true}
		assert.Error(t, l.Close(time.Now(), 0))
	})
	t.Run("DNE", func(t *testing.T) {
		l := &Log{ID: "DNE"}
		l.Setup(env)
		assert.Error(t, l.Close(time.Now(), 0))
	})
	t.Run("WithID", func(t *testing.T) {
		t1 := time.Now().Add(-15 * time.Minute)
		e1 := 0

		l1 := &Log{ID: log1.ID, populated: true}
		l1.Setup(env)
		require.NoError(t, l1.Close(t1, e1))

		updatedLog := &Log{}
		require.NoError(t, db.Collection(buildloggerCollection).FindOne(ctx, bson.M{"_id": log1.ID}).Decode(updatedLog))
		assert.Equal(t, log1.ID, updatedLog.ID)
		assert.Equal(t, log1.ID, updatedLog.Info.ID())
		assert.Equal(t, log1.CreatedAt.UTC().Round(time.Second), updatedLog.CreatedAt.Round(time.Second))
		assert.Equal(t, t1.UTC().Round(time.Second), updatedLog.CompletedAt.Round(time.Second))
		assert.Equal(t, e1, updatedLog.Info.ExitCode)
		assert.Equal(t, log1.Info.Mainline, updatedLog.Info.Mainline)
		assert.Equal(t, log1.Info.Schema, updatedLog.Info.Schema)
		assert.Equal(t, log1.Artifact, updatedLog.Artifact)
	})
	t.Run("WithoutID", func(t *testing.T) {
		t2 := time.Now()
		e2 := 9

		l2 := &Log{Info: log2.Info, populated: true}
		l2.Setup(env)
		require.NoError(t, l2.Close(t2, e2))

		updatedLog := &Log{}
		require.NoError(t, db.Collection(buildloggerCollection).FindOne(ctx, bson.M{"_id": log2.ID}).Decode(updatedLog))
		assert.Equal(t, log2.ID, updatedLog.ID)
		assert.Equal(t, log2.ID, updatedLog.Info.ID())
		assert.Equal(t, log2.CreatedAt.UTC().Round(time.Second), updatedLog.CreatedAt.Round(time.Second))
		assert.Equal(t, t2.UTC().Round(time.Second), updatedLog.CompletedAt.Round(time.Second))
		assert.Equal(t, e2, updatedLog.Info.ExitCode)
		assert.Equal(t, log2.Info.Mainline, updatedLog.Info.Mainline)
		assert.Equal(t, log2.Info.Schema, updatedLog.Info.Schema)
		assert.Equal(t, log2.Artifact, updatedLog.Artifact)
	})
}

func getTestLogs() (*Log, *Log) {
	log1 := &Log{
		Info: LogInfo{
			Project:  "project",
			TestName: "test1",
		},
		CreatedAt:   time.Now().Add(-24 * time.Hour),
		CompletedAt: time.Now().Add(-23 * time.Hour),
		Artifact: LogArtifactInfo{
			Type:    PailS3,
			Prefix:  "log1",
			Version: 1,
		},
	}
	log1.ID = log1.Info.ID()
	log2 := &Log{
		Info: LogInfo{
			Project:  "project",
			TestName: "test2",
		},
		CreatedAt:   time.Now().Add(-2 * time.Hour),
		CompletedAt: time.Now().Add(-time.Hour),
		Artifact: LogArtifactInfo{
			Type:    PailLocal,
			Prefix:  "log2",
			Version: 1,
			Chunks: []LogChunkInfo{
				{
					Key:      "key1",
					NumLines: 100,
					Start:    time.Date(2019, time.January, 1, 12, 0, 0, 0, time.UTC),
					End:      time.Date(2019, time.January, 1, 13, 30, 0, 0, time.UTC),
				},
				{
					Key:      "key2",
					NumLines: 101,
					Start:    time.Date(2019, time.January, 1, 13, 31, 0, 0, time.UTC),
					End:      time.Date(2019, time.January, 1, 14, 31, 0, 0, time.UTC),
				},
			},
		},
	}
	log2.ID = log2.Info.ID()

	return log1, log2
}<|MERGE_RESOLUTION|>--- conflicted
+++ resolved
@@ -493,9 +493,6 @@
 	})
 }
 
-<<<<<<< HEAD
-func TestBuildloggerClose(t *testing.T) {
-=======
 func TestBuildloggerMerge(t *testing.T) {
 	ctx, cancel := context.WithCancel(context.Background())
 	defer cancel()
@@ -575,8 +572,7 @@
 	})
 }
 
-func TestBuildloggerCloseLog(t *testing.T) {
->>>>>>> 7fbe3211
+func TestBuildloggerClose(t *testing.T) {
 	env := cedar.GetEnvironment()
 	db := env.GetDB()
 	ctx, cancel := env.Context()
