--- conflicted
+++ resolved
@@ -96,11 +96,7 @@
 	resp := &MetricsResponse{}
 	resp.Id = record.ID
 
-<<<<<<< HEAD
 	for _, i := range artifactData.Artifacts {
-=======
-	for _, i := range result.Artifacts {
->>>>>>> fe284f35
 		record.Artifacts = append(record.Artifacts, *i.Export())
 	}
 
