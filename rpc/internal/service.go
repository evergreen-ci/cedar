--- conflicted
+++ resolved
@@ -226,7 +226,6 @@
 	resp.Success = true
 
 	return resp, nil
-<<<<<<< HEAD
 }
 
 func (srv *perfService) addArtifacts(record *model.PerformanceResult, artifacts []*ArtifactInfo) error {
@@ -270,20 +269,4 @@
 	}
 
 	return nil
-}
-
-func addRollups(record *model.PerformanceResult, rollups []*RollupValue) error {
-	catcher := grip.NewBasicCatcher()
-
-	for _, r := range rollups {
-		catcher.Add(record.Rollups.Add(r.Name, int(r.Version), r.UserSubmitted, r.Type.Export(), r.Value))
-	}
-
-	record.Rollups.ProcessedAt = time.Now()
-	record.Rollups.Count = len(record.Rollups.Stats)
-	record.Rollups.Valid = !catcher.HasErrors()
-
-	return catcher.Resolve()
-=======
->>>>>>> bd9ebb0a
 }