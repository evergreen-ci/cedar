--- conflicted
+++ resolved
@@ -421,11 +421,8 @@
 	price := 1.2
 	pricing := &prices{}
 	(*pricing)[info] = price
-<<<<<<< HEAD
+
 	item := &Item{Uptime: 4}
-=======
-	item := &EC2Item{Uptime: 4}
->>>>>>> 2b967860
 	s.ondemand.Placement = nil
 	item.setOnDemandPrice(s.ondemand, pricing)
 	s.Equal(item.Price, 0.0)
