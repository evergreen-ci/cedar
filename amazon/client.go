package amazon

import (
	"math"
	"strings"
	"time"

	"github.com/aws/aws-sdk-go/aws"
	"github.com/aws/aws-sdk-go/aws/session"
	"github.com/aws/aws-sdk-go/service/ec2"
	"github.com/mongodb/grip"
	"github.com/pkg/errors"
)

type itemType string
<<<<<<< HEAD
type serviceType string
=======
>>>>>>> 2b967860

const (
	// layouts use reference Mon Jan 2 15:04:05 -0700 MST 2006
	tagLayout      = "20060102150405"
	utcLayout      = "2006-01-02T15:04:05.000Z"
	ondemandLayout = "2006-01-02 15:04:05 MST"
	spot           = itemType(ec2.InstanceLifecycleTypeSpot)
	scheduled      = itemType(ec2.InstanceLifecycleTypeScheduled)
	reserved       = itemType("reserved")
	onDemand       = itemType("on-demand")
	startTag       = "start-time"
	marked         = "marked-for-termination"
	defaultAccount = "default"
	EC2Service     = serviceType("ec2") //service name for ec2
	EBSService     = serviceType("ebs") //service name for ebs
)

var ignoreCodes = []string{"canceled-before-fulfillment", "schedule-expired", "bad-parameters", "system-error"}
var amazonTerminated = []string{"instance-terminated-by-price", "instance-terminated-no-capacity",
	"instance-terminated-capacity-oversubscribed", "instance-terminated-launch-group-constraint"}

// Client holds information for the amazon client
type Client struct {
	ec2Client *ec2.EC2
}

// Item is information for an item for a particular Name and ItemType
type Item struct {
	Product    string
	Launched   bool
	Terminated bool
	Price      float64
	FixedPrice float64
	Uptime     int //stored in number of hours
	Count      int
}

// ItemKey is used together with Item to create a hashtable from ItemKey to []Item
type ItemKey struct {
	Service      serviceType
	Name         string
	ItemType     itemType
	offeringType string
	duration     int64
}

// TimeRange defines a time range by storing a start/end time
type TimeRange struct {
	Start time.Time
	End   time.Time
}

// Maps the ItemKey to an array of Items
type itemHash map[*ItemKey][]*Item

// AccountHash maps an owner to an itemHash, i.e. ItemKeys and Items
type AccountHash map[string]itemHash

// NewClient returns a new populated client
func NewClient() *Client {
	client := &Client{}
	sess := session.Must(session.NewSession(&aws.Config{
		Region: aws.String("us-east-1"),
	}))
	client.ec2Client = ec2.New(sess)
	return client
}

// getTagVal retrieves from an array of spotEC2 tags the value string for the given key
func getTagVal(tags []*ec2.Tag, key string) (string, error) {
	if tags == nil {
		return "", errors.New("No tags given")
	}
	for _, tag := range tags {
		if *tag.Key == key {
			return *tag.Value, nil
		}
	}
	return "", errors.New("Tag doesn't exist")
}

// populateSpotKey creates an ItemKey using a spot request and the item type
func populateSpotKey(inst *ec2.SpotInstanceRequest) *ItemKey {
	return &ItemKey{
		Service:  EC2Service,
		Name:     *inst.LaunchSpecification.InstanceType,
		ItemType: spot,
	}
}

// populateReservedKey creates an ItemKey using a reserved instance
func populateReservedKey(inst *ec2.ReservedInstances) *ItemKey {
	return &ItemKey{
		Service:      EC2Service,
		Name:         *inst.InstanceType,
		ItemType:     reserved,
		duration:     *inst.Duration,
		offeringType: *inst.OfferingType,
<<<<<<< HEAD
=======
	}
}

// populateOnDemandKey creates an ItemKey using an on-demand instance
func populateOnDemandKey(inst *ec2.Instance) *ItemKey {
	return &ItemKey{
		Name:     *inst.InstanceType,
		ItemType: onDemand,
>>>>>>> 2b967860
	}
}

// populateOnDemandKey creates an ItemKey using an on-demand instance
func populateOnDemandKey(inst *ec2.Instance) *ItemKey {
	return &ItemKey{
		Service:  EC2Service,
		Name:     *inst.InstanceType,
		ItemType: onDemand,
	}
}

// populateItemFromSpot creates an Item from a spot request result and fills in
// the isLaunched and isTerminated values.
<<<<<<< HEAD
func populateItemFromSpot(req *ec2.SpotInstanceRequest) *Item {
=======
func populateItemFromSpot(req *ec2.SpotInstanceRequest) *EC2Item {
>>>>>>> 2b967860

	if *req.State == ec2.SpotInstanceStateOpen || *req.State == ec2.SpotInstanceStateFailed {
		return nil
	}
	if req.Status == nil || stringInSlice(*req.Status.Code, ignoreCodes) {
		return nil
	}
<<<<<<< HEAD
	item := &Item{}
=======
	item := &EC2Item{}
>>>>>>> 2b967860
	if *req.State == ec2.SpotInstanceStateActive || *(req.Status.Code) == marked {
		item.Launched = true
		return item
	}
	item.Terminated = true
	return item
}

// populateItemFromReserved creates an Item from a reserved response item and
// fills in the isLaunched, isTerminated, and count values.
func populateItemFromReserved(inst *ec2.ReservedInstances) *Item {
	var isTerminated, isLaunched bool
	if *inst.State == ec2.ReservedInstanceStateRetired {
		isTerminated = true
	} else if *inst.State == ec2.ReservedInstanceStateActive {
		isLaunched = true
	} else {
		return nil
	}

	return &Item{
		Launched:   isLaunched,
		Terminated: isTerminated,
		Count:      int(*inst.InstanceCount),
	}
}

<<<<<<< HEAD
// populateItemFromOnDemandcreates an Item from an on-demand instance and
// fills in the isLaunched and isTerminated fields.
func populateItemFromOnDemand(inst *ec2.Instance) *Item {
	item := &Item{}
=======
// populateItemFromOnDemandcreates an EC2Item from an on-demand instance and
// fills in the isLaunched and isTerminated fields.
func populateItemFromOnDemand(inst *ec2.Instance) *EC2Item {
	item := &EC2Item{}
>>>>>>> 2b967860
	if *inst.State.Name == ec2.InstanceStateNamePending {
		return nil
	} else if *inst.State.Name == ec2.InstanceStateNameRunning {
		item.Launched = true
	} else {
		item.Terminated = true
	}
	return item
}

// getSpotRange returns the instance running time range from the spot request result.
// Note: if the instance was terminated by amazon, we subtract one hour.
func getSpotRange(req *ec2.SpotInstanceRequest) TimeRange {
	endTime, _ := time.Parse(utcLayout, "")
	res := TimeRange{}
	start, err := getTagVal(req.Tags, "start-time")
	if err != nil {
		return res
	}
	startTime, err := time.Parse(tagLayout, start)
	if err != nil {
		return res
	}
	res.Start = startTime
	if *req.State == ec2.SpotInstanceStateActive { // no end time
		return res
	}
	if req.Status != nil && req.Status.UpdateTime != nil {
		endTime = *req.Status.UpdateTime
		if stringInSlice(*req.Status.Code, amazonTerminated) {
			endTime = endTime.Add(-time.Hour)
			// If our instance was running for less than an hour
			if endTime.Before(startTime) {
				return TimeRange{}
			}
		}
	}
	res.End = endTime
	return res
}

// getReservedRange returns the instance running time range from the reserved instance response item.
func getReservedRange(inst *ec2.ReservedInstances) TimeRange {
	res := TimeRange{}
	if inst.Start == nil || inst.End == nil {
		return res
	}

	res.Start = *inst.Start
	res.End = *inst.End
	return res
}

// getOnDemandRange returns the instance running time range from the reserved instance response item.
// We assume end time in the state transition reason to be "<some message> (YYYY-MM-DD HH:MM:SS MST)"
func getOnDemandRange(inst *ec2.Instance) TimeRange {
	res := TimeRange{}
	if inst.LaunchTime == nil || *inst.State.Name == ec2.InstanceStateNamePending {
		return res
	}
	res.Start = *inst.LaunchTime

	if *inst.State.Name == ec2.InstanceStateNameRunning {
		return res
	}
	//retrieving the end time from the state transition reason
	reason := *inst.StateTransitionReason
	split := strings.Split(reason, "(")
	if len(split) <= 1 { // no time in state transition reason
		return TimeRange{}
	}
	timeString := strings.Trim(split[1], ")")
	end, err := time.Parse(ondemandLayout, timeString)
	if err != nil {
		return TimeRange{}
	}
	res.End = end
	return res
}

// getUptimeRange returns the time range that the item is running, within
// the constraints of the report range. Note if the instance doesn't overlap
// with the report time range, it returns an empty range.
func getUptimeRange(itemRange TimeRange, reportRange TimeRange) TimeRange {
	if itemRange == (TimeRange{}) {
		return TimeRange{}
	} else if itemRange.Start.After(reportRange.End) {
		return TimeRange{}
	} else if !itemRange.End.IsZero() && itemRange.End.Before(reportRange.Start) {
		return TimeRange{}
	}
	// decide uptime start value
	start := reportRange.Start
	if itemRange.Start.After(start) {
		start = itemRange.Start
	}
	// decide uptime end value
	end := reportRange.End
	if !itemRange.End.IsZero() && itemRange.End.Before(end) {
		end = itemRange.End
	}
	return TimeRange{Start: start, End: end}
}

// setUptime returns the start/end time within the report for the item given,
// and sets the end time - start time as the item's uptime.
// Note that the uptime is rounded up, in hours.
func (item *Item) setUptime(times TimeRange) {
	uptime := times.End.Sub(times.Start).Hours()
	item.Uptime = int(math.Ceil(uptime))
}

// setReservedPrice takes in a reserved instance item and sets the item price
// based on the instance's offering type and prices.
<<<<<<< HEAD
func (item *Item) setReservedPrice(inst *ec2.ReservedInstances) {
=======
func (item *EC2Item) setReservedPrice(inst *ec2.ReservedInstances) {
>>>>>>> 2b967860
	instType := *inst.OfferingType
	if instType == ec2.OfferingTypeValuesAllUpfront || instType == ec2.OfferingTypeValuesPartialUpfront {
		item.FixedPrice = *inst.FixedPrice
	}
	if instType == ec2.OfferingTypeValuesNoUpfront || instType == ec2.OfferingTypeValuesPartialUpfront {
		if inst.RecurringCharges != nil {
			item.Price = *inst.RecurringCharges[0].Amount * float64(item.Uptime)
		}
	}
}

// setOnDemandPrice takes in an on-demand instance item and prices object and
// sets the item price based on the instance's availability zone, instance type,
// product description, and uptime. In case of error, the price is set to 0.
<<<<<<< HEAD
func (item *Item) setOnDemandPrice(inst *ec2.Instance, pricing *prices) {
=======
func (item *EC2Item) setOnDemandPrice(inst *ec2.Instance, pricing *prices) {
>>>>>>> 2b967860
	var productDesc string
	if inst.Placement == nil || inst.Placement.AvailabilityZone == nil {
		return
	}
	if inst.InstanceType == nil {
		return
	}
	if inst.Platform == nil {
		productDesc = "Linux"
	} else {
		productDesc = *inst.Platform
	}
	instanceType := *inst.InstanceType
	availZone := *inst.Placement.AvailabilityZone
	price := pricing.fetchPrice(productDesc, instanceType, availZone)
	item.Price = price * float64(item.Uptime)
}

// isValidInstance takes in an item, an error, and two time ranges.
// It returns true if the item is not nil, there is no error, and the TimeRanges are non empty.
func isValidInstance(item *Item, err error, itemRange TimeRange, uptimeRange TimeRange) bool {
	if item == nil || err != nil || itemRange == (TimeRange{}) || uptimeRange == (TimeRange{}) {
		return false
	}
	return true
}

// updateAccounts uses the given key and owner to add the item to the accounts object.
func (accounts AccountHash) updateAccounts(owner string, item *Item, key *ItemKey) {
	curAccount := accounts[owner]
	if curAccount == nil {
		curAccount = make(itemHash)
	}
	placed := false
	for curKey, curItems := range curAccount {
		//Check if we can add it to an existing key
		if key.Name == curKey.Name && key.ItemType == curKey.ItemType &&
			key.duration == curKey.duration && key.Service == curKey.Service {
			placed = true
			curAccount[curKey] = append(curItems, item)
			break
		}
	}
	if placed == false {
		curAccount[key] = []*Item{item}
	}
	accounts[owner] = curAccount
}

// getSpotPricePage recursively iterates through pages of spot requests and returns
// a compiled ec2.DescribeSpotPriceHistoryOutput object.
func (c *Client) getSpotPricePage(req *ec2.SpotInstanceRequest, times TimeRange,
	nextToken *string) *ec2.DescribeSpotPriceHistoryOutput {
	input := &ec2.DescribeSpotPriceHistoryInput{
		InstanceTypes:       []*string{req.LaunchSpecification.InstanceType},
		ProductDescriptions: []*string{req.ProductDescription},
		AvailabilityZone:    req.AvailabilityZoneGroup,
		StartTime:           &times.Start,
		EndTime:             &times.End,
	}
	if nextToken != nil && *nextToken != "" {
		input = input.SetNextToken(*nextToken)
	}
	res, err := c.ec2Client.DescribeSpotPriceHistory(input)

	if err != nil {
		return nil
	}
	for res.NextToken != nil && *res.NextToken != "" {
		prevPrices := res.SpotPriceHistory
		res = c.getSpotPricePage(req, times, res.NextToken)
		if res == nil {
			return nil
		}
		res.SpotPriceHistory = append(prevPrices, res.SpotPriceHistory...)
	}
	return res
}

// getSpotPrice takes in a spot request, a product description, and a time range.
// It queries the EC2 API and returns the overall price.
func (c *Client) getSpotPrice(req *ec2.SpotInstanceRequest, times TimeRange) float64 {
	//How to get description?
	priceData := c.getSpotPricePage(req, times, nil)
	if priceData == nil {
		return 0.0
	}
	return spotPrices(priceData.SpotPriceHistory).calculatePrice(times)
}

// getEC2SpotInstances gets reserved EC2 Instances and retrieves its uptime,
// average (hourly and fixed) price, number of launched and terminated instances,
// and item type. These instances are then added to the given accounts.
func (c *Client) getEC2SpotInstances(accounts AccountHash, reportRange TimeRange) (AccountHash, error) {
	resp, err := c.ec2Client.DescribeSpotInstanceRequests(nil)
	if err != nil {
		return nil, errors.Wrap(err, "Error from SpotRequests API call")
	}
	for _, req := range resp.SpotInstanceRequests {
		owner := defaultAccount
		key := populateSpotKey(req)
		item := populateItemFromSpot(req)
		itemRange := getSpotRange(req)
		//instance start and end
		uptimeRange := getUptimeRange(itemRange, reportRange)
		if !isValidInstance(item, err, itemRange, uptimeRange) {
			//skip to the next instance
			break
		}
		item.Product = *req.ProductDescription
		item.setUptime(uptimeRange)
		item.Price = c.getSpotPrice(req, uptimeRange)

		accounts.updateAccounts(owner, item, key)

	}
	return accounts, nil
}

// getEC2ReservedInstances gets reserved EC2 Instances and retrieves its uptime,
// average (hourly and fixed) price, number of launched and terminated instances,
// and item type. These instances are then added to the given accounts.
func (c *Client) getEC2ReservedInstances(accounts AccountHash,
	reportRange TimeRange) (AccountHash, error) {
	resp, err := c.ec2Client.DescribeReservedInstances(nil)
	if err != nil {
		return nil, err
	}
	for _, inst := range resp.ReservedInstances {
		owner := defaultAccount
		key := populateReservedKey(inst)
		item := populateItemFromReserved(inst)
		itemRange := getReservedRange(inst)
		//instance start and end
		uptimeRange := getUptimeRange(itemRange, reportRange)
		if !isValidInstance(item, err, itemRange, uptimeRange) {
			break
		}

		item.setUptime(uptimeRange)
		item.setReservedPrice(inst)

		accounts.updateAccounts(owner, item, key)

	}
	return accounts, nil
}

// getEC2OnDemandInstancesPage recursively iterates through pages of on-demand instances
// and retrieves its uptime, average hourly price, number of launched and terminated instances,
// and item type. These instances are then added to the given accounts.
func (c *Client) getEC2OnDemandInstancesPage(accounts AccountHash, reportRange TimeRange,
	pricing *prices, nextToken *string) (AccountHash, error) {
	var input *ec2.DescribeInstancesInput
	if nextToken != nil && *nextToken != "" {
		//create filter
		input = input.SetNextToken(*nextToken)
	}
	resp, err := c.ec2Client.DescribeInstances(input)
	if err != nil {
		return nil, err
	}

	//iterate through instances
	for _, res := range resp.Reservations {
		for _, inst := range res.Instances {
			owner := defaultAccount
			if inst.InstanceLifecycle != nil {
				break
			}
			key := populateOnDemandKey(inst)
			item := populateItemFromOnDemand(inst)
			itemRange := getOnDemandRange(inst)
			//instance start and end
			uptimeRange := getUptimeRange(itemRange, reportRange)
			if !isValidInstance(item, err, itemRange, uptimeRange) {
				break
			}
			item.setUptime(uptimeRange)
			item.setOnDemandPrice(inst, pricing)

			accounts.updateAccounts(owner, item, key)
		}
	}
	// if there's a next page, recursively add next page information
	for resp.NextToken != nil && *resp.NextToken != "" {
		accounts, err = c.getEC2OnDemandInstancesPage(accounts, reportRange,
			pricing, resp.NextToken)
		if err != nil {
			return nil, err
		}
	}
	return accounts, nil
}

// getEC2OnDemandInstances gets all EC2 on-demand instances and retrieves its uptime,
// average hourly price, number of launched and terminated instances,
// and item type. These instances are then added to the given accounts.
func (c *Client) getEC2OnDemandInstances(accounts AccountHash,
	reportRange TimeRange) (AccountHash, error) {
	pricing, err := getOnDemandPriceInformation()
	if err != nil {
		return nil, errors.Wrap(err, "Problem fetching on-demand price information")
	}
	accounts, err = c.getEC2OnDemandInstancesPage(accounts, reportRange,
		pricing, nil)
	if err != nil {
		return nil, errors.Wrap(err, "Problem fetching on-demand instances page")
	}
	return accounts, nil
}

// GetEC2Instances gets all EC2Instances and creates an array of accounts.
// Note this function is public but I may change that when adding non EC2 Amazon services.
func (c *Client) GetEC2Instances(reportRange TimeRange) (AccountHash, error) {
	// accounts maps from account name to the items
	accounts := make(AccountHash)
	grip.Info("Getting EC2 Reserved Instances")
	accounts, err := c.getEC2ReservedInstances(accounts, reportRange)
	if err != nil {
		return nil, err
	}
<<<<<<< HEAD
	grip.Info("Getting EC2 On-Demand Instances")
=======
	grip.Notice("Getting EC2 On-Demand Instances")
>>>>>>> 2b967860
	accounts, err = c.getEC2OnDemandInstances(accounts, reportRange)
	if err != nil {
		return nil, err
	}
<<<<<<< HEAD
	grip.Info("Getting EC2 Spot Instances")
=======
	grip.Notice("Getting EC2 Spot Instances")
>>>>>>> 2b967860
	accounts, err = c.getEC2SpotInstances(accounts, reportRange)
	if err != nil {
		return nil, err
	}

	return accounts, nil
}

// invalidVolume returns true if a necessary volume field is nil, or if
// the volume was created after the report range or is still being created.
func invalidVolume(vol *ec2.Volume, reportRange TimeRange) bool {
	if vol.State == nil || vol.CreateTime == nil || vol.VolumeType == nil {
		return true
	}
	state := *vol.State
	createTime := *vol.CreateTime
	if createTime.After(reportRange.End) || state == ec2.VolumeStateCreating ||
		state == ec2.VolumeStateError {
		return true
	}
	return false
}

// getEBSItemsPage recursively iterates through pages of EBS volumes
// and retrieves its average hourly price, number of launched and terminated instances,
// and volume type and adds this information to accounts.
func (c *Client) addEBSItemsPage(accounts AccountHash, reportRange TimeRange, pricing *EBSPrices,
	nextToken *string) (AccountHash, error) {
	grip.Info("Getting EBS Items")
	input := &ec2.DescribeVolumesInput{}
	if nextToken != nil && *nextToken != "" {
		//create filter
		input = input.SetNextToken(*nextToken)
	}
	resp, err := c.ec2Client.DescribeVolumes(input)
	if err != nil || resp == nil {
		return nil, err
	}
	for _, vol := range resp.Volumes {
		owner := defaultAccount
		if invalidVolume(vol, reportRange) {
			break
		}
		key := &ItemKey{
			ItemType: itemType(*vol.VolumeType),
			Service:  EBSService,
		}
		item := &Item{}
		if *vol.State == ec2.VolumeStateAvailable || *vol.State == ec2.VolumeStateInUse {
			item.Launched = true
			item.Price = pricing.getEBSPrice(vol, reportRange)
		} else { //state is deleting, deleted, or error
			item.Terminated = true
		}
		accounts.updateAccounts(owner, item, key)
	}
	// if there's a next page, recursively add next page information
	for resp.NextToken != nil && *resp.NextToken != "" {
		accounts, err = c.addEBSItemsPage(accounts, reportRange,
			pricing, resp.NextToken)
		if err != nil {
			return nil, err
		}
	}
	return accounts, nil
}

// AddEBSItems gets all EBSVolumes and adds these items to accounts.
func (c *Client) AddEBSItems(accounts AccountHash, reportRange TimeRange, pricing *EBSPrices) (AccountHash, error) {
	accounts, err := c.addEBSItemsPage(accounts, reportRange, pricing, nil)
	if err != nil {
		return nil, errors.Wrap(err, "Problem fetching EBS items page")
	}
	return accounts, nil
}<|MERGE_RESOLUTION|>--- conflicted
+++ resolved
@@ -13,10 +13,8 @@
 )
 
 type itemType string
-<<<<<<< HEAD
 type serviceType string
-=======
->>>>>>> 2b967860
+
 
 const (
 	// layouts use reference Mon Jan 2 15:04:05 -0700 MST 2006
@@ -115,8 +113,6 @@
 		ItemType:     reserved,
 		duration:     *inst.Duration,
 		offeringType: *inst.OfferingType,
-<<<<<<< HEAD
-=======
 	}
 }
 
@@ -125,7 +121,6 @@
 	return &ItemKey{
 		Name:     *inst.InstanceType,
 		ItemType: onDemand,
->>>>>>> 2b967860
 	}
 }
 
@@ -140,23 +135,16 @@
 
 // populateItemFromSpot creates an Item from a spot request result and fills in
 // the isLaunched and isTerminated values.
-<<<<<<< HEAD
 func populateItemFromSpot(req *ec2.SpotInstanceRequest) *Item {
-=======
-func populateItemFromSpot(req *ec2.SpotInstanceRequest) *EC2Item {
->>>>>>> 2b967860
-
 	if *req.State == ec2.SpotInstanceStateOpen || *req.State == ec2.SpotInstanceStateFailed {
 		return nil
 	}
 	if req.Status == nil || stringInSlice(*req.Status.Code, ignoreCodes) {
 		return nil
 	}
-<<<<<<< HEAD
+
 	item := &Item{}
-=======
-	item := &EC2Item{}
->>>>>>> 2b967860
+
 	if *req.State == ec2.SpotInstanceStateActive || *(req.Status.Code) == marked {
 		item.Launched = true
 		return item
@@ -184,17 +172,11 @@
 	}
 }
 
-<<<<<<< HEAD
+
 // populateItemFromOnDemandcreates an Item from an on-demand instance and
 // fills in the isLaunched and isTerminated fields.
 func populateItemFromOnDemand(inst *ec2.Instance) *Item {
 	item := &Item{}
-=======
-// populateItemFromOnDemandcreates an EC2Item from an on-demand instance and
-// fills in the isLaunched and isTerminated fields.
-func populateItemFromOnDemand(inst *ec2.Instance) *EC2Item {
-	item := &EC2Item{}
->>>>>>> 2b967860
 	if *inst.State.Name == ec2.InstanceStateNamePending {
 		return nil
 	} else if *inst.State.Name == ec2.InstanceStateNameRunning {
@@ -309,11 +291,8 @@
 
 // setReservedPrice takes in a reserved instance item and sets the item price
 // based on the instance's offering type and prices.
-<<<<<<< HEAD
+
 func (item *Item) setReservedPrice(inst *ec2.ReservedInstances) {
-=======
-func (item *EC2Item) setReservedPrice(inst *ec2.ReservedInstances) {
->>>>>>> 2b967860
 	instType := *inst.OfferingType
 	if instType == ec2.OfferingTypeValuesAllUpfront || instType == ec2.OfferingTypeValuesPartialUpfront {
 		item.FixedPrice = *inst.FixedPrice
@@ -328,11 +307,8 @@
 // setOnDemandPrice takes in an on-demand instance item and prices object and
 // sets the item price based on the instance's availability zone, instance type,
 // product description, and uptime. In case of error, the price is set to 0.
-<<<<<<< HEAD
+
 func (item *Item) setOnDemandPrice(inst *ec2.Instance, pricing *prices) {
-=======
-func (item *EC2Item) setOnDemandPrice(inst *ec2.Instance, pricing *prices) {
->>>>>>> 2b967860
 	var productDesc string
 	if inst.Placement == nil || inst.Placement.AvailabilityZone == nil {
 		return
@@ -555,20 +531,14 @@
 	if err != nil {
 		return nil, err
 	}
-<<<<<<< HEAD
+  
 	grip.Info("Getting EC2 On-Demand Instances")
-=======
-	grip.Notice("Getting EC2 On-Demand Instances")
->>>>>>> 2b967860
 	accounts, err = c.getEC2OnDemandInstances(accounts, reportRange)
 	if err != nil {
 		return nil, err
 	}
-<<<<<<< HEAD
+
 	grip.Info("Getting EC2 Spot Instances")
-=======
-	grip.Notice("Getting EC2 Spot Instances")
->>>>>>> 2b967860
 	accounts, err = c.getEC2SpotInstances(accounts, reportRange)
 	if err != nil {
 		return nil, err
