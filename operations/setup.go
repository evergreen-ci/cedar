package operations

import (
	"context"
	"os"
	"time"

	"github.com/evergreen-ci/cedar"
	"github.com/evergreen-ci/cedar/model"
	"github.com/mongodb/grip"
	"github.com/mongodb/grip/level"
	"github.com/mongodb/grip/send"
	"github.com/pkg/errors"
	"gopkg.in/yaml.v2"
)

const (
	loggingBufferCount    = 100
	loggingBufferDuration = 20 * time.Second
)

type serviceConf struct {
	numWorkers  int
	localQueue  bool
	interactive bool
	mongodbURI  string
	bucket      string
	dbName      string
	queueName   string
	dbUser      string
	dbPwd       string
}

func (c *serviceConf) export() *cedar.Configuration {
	return &cedar.Configuration{
		BucketName:         c.bucket,
		QueueName:          c.queueName,
		DatabaseName:       c.dbName,
		MongoDBURI:         c.mongodbURI,
		DisableRemoteQueue: c.localQueue,
		NumWorkers:         c.numWorkers,
		DBUser:             c.dbUser,
		DBPwd:              c.dbPwd,
	}
}

func (c *serviceConf) getSenders(conf *model.CedarConfig) (send.Sender, error) {
	senders := []send.Sender{}

	if c.interactive {
		senders = append(senders, send.MakeNative())
	} else {
		sender, err := send.MakeDefaultSystem()
		if err != nil {
			return nil, errors.WithStack(err)
		}

		senders = append(senders, sender)
	}

	if conf.IsNil() {
		return senders[0], nil
	}

	logLevel := grip.GetSender().Level()

	fallback, err := send.NewErrorLogger("cedar.error", logLevel)
	if err != nil {
		return nil, errors.Wrap(err, "problem configuring err fallback logger")
	}

	var sender send.Sender

	if conf.Splunk.Populated() {
		sender, err = send.NewSplunkLogger("cedar", conf.Splunk, logLevel)
		if err != nil {
			return nil, errors.Wrap(err, "problem building splunk logger")
		}
		if err = sender.SetErrorHandler(send.ErrorHandlerFromSender(fallback)); err != nil {
			return nil, errors.Wrap(err, "problem configuring error handler")
		}

		senders = append(senders, send.NewBufferedSender(sender, loggingBufferDuration, loggingBufferCount))
	}

	if conf.Slack.Options != nil {
		if err = conf.Slack.Options.Validate(); err != nil {
			return nil, errors.Wrap(err, "non-nil slack configuration is not valid")
		}

		if conf.Slack.Token == "" || conf.Slack.Level == "" {
			return nil, errors.Wrap(err, "must specify slack token and threshold")
		}

		lvl := send.LevelInfo{
			Default:   logLevel.Default,
			Threshold: level.FromString(conf.Slack.Level),
		}

		sender, err = send.NewSlackLogger(conf.Slack.Options, conf.Slack.Token, lvl)
		if err != nil {
			return nil, errors.Wrap(err, "problem constructing slack alert logger")
		}
		if err = sender.SetErrorHandler(send.ErrorHandlerFromSender(fallback)); err != nil {
			return nil, errors.Wrap(err, "problem configuring error handler")
		}

		// TODO consider using a local queue to buffer
		// these messages
		senders = append(senders, send.NewBufferedSender(sender, loggingBufferDuration, loggingBufferCount))
	}

	return send.NewConfiguredMultiSender(senders...), nil
}

func (c *serviceConf) setup(ctx context.Context) error {
	env, err := cedar.NewEnvironment(ctx, "cedar-service", c.export())
	if err != nil {
		return errors.WithStack(err)
	}
	cedar.SetEnvironment(env)

	conf := &model.CedarConfig{}
	conf.Setup(env)
	grip.Warning(conf.Find())

	sender, err := c.getSenders(conf)
	if err != nil {
		return errors.WithStack(err)
	}

	if err = grip.SetSender(sender); err != nil {
		return errors.WithStack(err)
	}

	return nil
}

type dbCreds struct {
<<<<<<< HEAD
	dbUser string `yaml:"mdb_database_username"`
	dbPwd  string `yaml:"mdb_database_password"`
=======
	DBUser string `yaml:"mdb_database_username"`
	DBPwd  string `yaml:"mdb_database_password"`
>>>>>>> 196dce35
}

func loadCredsFromYAML(filePath string) (*dbCreds, error) {
	creds := &dbCreds{}

	file, err := os.Open(filePath)
	if err != nil {
<<<<<<< HEAD
		grip.Error(err)
=======
>>>>>>> 196dce35
		return nil, err
	}
	defer file.Close()

	decoder := yaml.NewDecoder(file)

	if err := decoder.Decode(&creds); err != nil {
		return nil, err
	}

	return creds, nil
}

func newServiceConf(numWorkers int, localQueue bool, mongodbURI, bucket, dbName string, dbCredFile string) *serviceConf {

<<<<<<< HEAD
	// should I return an error?
	creds := &dbCreds{}
	var err error
	if dbCredFile != "" {

		creds, err = loadCredsFromYAML(dbCredFile)
		if err != nil {
			grip.Error(err)
		}
=======
	creds := &dbCreds{}
	var err error
	if dbCredFile != "" {
		creds, err = loadCredsFromYAML(dbCredFile)
		grip.Error(err)
>>>>>>> 196dce35
	}

	return &serviceConf{
		numWorkers: numWorkers,
		localQueue: localQueue,
		mongodbURI: mongodbURI,
		bucket:     bucket,
		dbName:     dbName,
<<<<<<< HEAD
		dbUser:     creds.dbUser,
		dbPwd:      creds.dbPwd,
=======
		dbUser:     creds.DBUser,
		dbPwd:      creds.DBPwd,
>>>>>>> 196dce35
	}
}<|MERGE_RESOLUTION|>--- conflicted
+++ resolved
@@ -137,13 +137,8 @@
 }
 
 type dbCreds struct {
-<<<<<<< HEAD
-	dbUser string `yaml:"mdb_database_username"`
-	dbPwd  string `yaml:"mdb_database_password"`
-=======
 	DBUser string `yaml:"mdb_database_username"`
 	DBPwd  string `yaml:"mdb_database_password"`
->>>>>>> 196dce35
 }
 
 func loadCredsFromYAML(filePath string) (*dbCreds, error) {
@@ -151,10 +146,6 @@
 
 	file, err := os.Open(filePath)
 	if err != nil {
-<<<<<<< HEAD
-		grip.Error(err)
-=======
->>>>>>> 196dce35
 		return nil, err
 	}
 	defer file.Close()
@@ -170,23 +161,11 @@
 
 func newServiceConf(numWorkers int, localQueue bool, mongodbURI, bucket, dbName string, dbCredFile string) *serviceConf {
 
-<<<<<<< HEAD
-	// should I return an error?
-	creds := &dbCreds{}
-	var err error
-	if dbCredFile != "" {
-
-		creds, err = loadCredsFromYAML(dbCredFile)
-		if err != nil {
-			grip.Error(err)
-		}
-=======
 	creds := &dbCreds{}
 	var err error
 	if dbCredFile != "" {
 		creds, err = loadCredsFromYAML(dbCredFile)
 		grip.Error(err)
->>>>>>> 196dce35
 	}
 
 	return &serviceConf{
@@ -195,12 +174,7 @@
 		mongodbURI: mongodbURI,
 		bucket:     bucket,
 		dbName:     dbName,
-<<<<<<< HEAD
-		dbUser:     creds.dbUser,
-		dbPwd:      creds.dbPwd,
-=======
 		dbUser:     creds.DBUser,
 		dbPwd:      creds.DBPwd,
->>>>>>> 196dce35
 	}
 }