--- conflicted
+++ resolved
@@ -49,11 +49,8 @@
         AUTH_API_KEY: ${auth_api_key}
         AWS_ACCESS_KEY_ID: ${aws_key}
         AWS_SECRET_ACCESS_KEY: ${aws_secret}
-<<<<<<< HEAD
         GOPATH: ${workdir}/gopath
         CEDAR_DB_CREDS_FILE: ${workdir}/gopath/src/github.com/evergreen-ci/cedar/test_auth.yml
-=======
->>>>>>> 082ca77d
   set-up-mongodb:
     - command: subprocess.exec
       type: setup
@@ -77,13 +74,9 @@
     - command: subprocess.exec
       type: setup
       params:
-<<<<<<< HEAD
-        working_dir: gopath/src/github.com/evergreen-ci/cedar/
-        add_expansions_to_env: true
-=======
-        working_dir: cedar
+        working_dir: gopath/src/github.com/evergreen-ci/cedar/
+        add_expansions_to_env: true
         include_expansions_in_env: ["MONGODB_URL"]
->>>>>>> 082ca77d
         command: make init-rs
   set-up-mongodb-auth:
     - command: subprocess.exec
