package cedar

import (
	"context"
	"sync"
	"time"

	"github.com/mongodb/amboy"
	"github.com/mongodb/amboy/management"
	"github.com/mongodb/amboy/pool"
	"github.com/mongodb/amboy/queue"
	"github.com/mongodb/anser/apm"
	"github.com/mongodb/anser/db"
	"github.com/mongodb/grip"
	"github.com/mongodb/grip/message"
	"github.com/mongodb/grip/recovery"
	"github.com/mongodb/jasper"
	"github.com/pkg/errors"
	"go.mongodb.org/mongo-driver/mongo"
	"go.mongodb.org/mongo-driver/mongo/options"
)

var (
	envlock   *sync.RWMutex
	globalEnv Environment
)

func init() {
	envlock = &sync.RWMutex{}
	SetEnvironment(&envState{name: "cedar-init", conf: &Configuration{}})
}

func SetEnvironment(env Environment) {
	envlock.Lock()
	defer envlock.Unlock()
	globalEnv = env
}

func GetEnvironment() Environment {
	envlock.RLock()
	defer envlock.RUnlock()
	return globalEnv
}

func NewEnvironment(ctx context.Context, name string, conf *Configuration) (Environment, error) {
	env := &envState{serverCertVersion: -1}

	var err error

	if err = conf.Validate(); err != nil {
		return nil, errors.WithStack(err)
	}

	env.conf = conf
	if env.client == nil {
		opts := options.Client().ApplyURI(conf.MongoDBURI).
			SetConnectTimeout(conf.MongoDBDialTimeout).
			SetSocketTimeout(conf.SocketTimeout).
			SetServerSelectionTimeout(conf.SocketTimeout).
			SetMonitor(apm.NewLoggingMonitor(ctx, time.Minute, apm.NewBasicMonitor(&apm.MonitorConfig{AllTags: true})).DriverAPM())
<<<<<<< HEAD

=======
>>>>>>> 196dce35
		if conf.HasAuth() {
			credential := options.Credential{
				Username: conf.DBUser,
				Password: conf.DBPwd,
			}
<<<<<<< HEAD

=======
>>>>>>> 196dce35
			opts.SetAuth(credential)
		}
		env.client, err = mongo.NewClient(opts)
		if err != nil {
			return nil, errors.Wrap(err, "problem constructing mongodb client")
		}
		if err = env.client.Ping(ctx, nil); err != nil {
			connctx, cancel := context.WithTimeout(ctx, conf.MongoDBDialTimeout)
			defer cancel()
			if err = env.client.Connect(connctx); err != nil {
				return nil, errors.Wrap(err, "problem connecting to database")
			}
		}
	}

	if !conf.DisableLocalQueue {
		env.localQueue = queue.NewLocalLimitedSize(conf.NumWorkers, 1024)
		grip.Infof("configured local queue with %d workers", conf.NumWorkers)

		env.RegisterCloser("local-queue", func(ctx context.Context) error {
			if !amboy.WaitInterval(ctx, env.localQueue, 10*time.Millisecond) {
				grip.Critical(message.Fields{
					"message": "pending jobs failed to finish",
					"queue":   "system",
					"status":  env.localQueue.Stats(ctx),
				})
				return errors.New("failed to stop with running jobs")
			}
			env.localQueue.Runner().Close(ctx)
			return nil
		})

		if err = env.localQueue.Start(ctx); err != nil {
			return nil, errors.Wrap(err, "problem starting remote queue")
		}
	}

	if !conf.DisableRemoteQueue {
		opts := conf.GetQueueOptions()

		args := queue.MongoDBQueueCreationOptions{
			Size:    conf.NumWorkers,
			Name:    conf.QueueName,
			Ordered: false,
			Client:  env.client,
			MDB:     opts,
		}

		var rq amboy.Queue
		rq, err = queue.NewMongoDBQueue(ctx, args)
		if err != nil {
			return nil, errors.Wrap(err, "problem setting main queue backend")
		}

		if err = rq.SetRunner(pool.NewAbortablePool(conf.NumWorkers, rq)); err != nil {
			return nil, errors.Wrap(err, "problem configuring worker pool for main remote queue")
		}
		env.remoteQueue = rq
		env.RegisterCloser("application-queue", func(ctx context.Context) error {
			env.remoteQueue.Runner().Close(ctx)
			return nil
		})

		grip.Info(message.Fields{
			"message":  "configured a remote mongodb-backed queue",
			"db":       conf.DatabaseName,
			"prefix":   conf.QueueName,
			"priority": true})

		if err = env.remoteQueue.Start(ctx); err != nil {
			return nil, errors.Wrap(err, "problem starting remote queue")
		}
		managementOpts := management.DBQueueManagerOptions{
			Name:    conf.QueueName,
			Options: opts,
		}
		env.remoteManager, err = management.MakeDBQueueManager(ctx, managementOpts, env.client)
		if err != nil {
			return nil, errors.Wrap(err, "problem starting remote reporter")
		}
	}

	if !conf.DisableRemoteQueueGroup {
		opts := conf.GetQueueGroupOptions()
		args := queue.MongoDBQueueGroupOptions{
			Prefix:                    conf.QueueName,
			DefaultWorkers:            conf.NumWorkers,
			Ordered:                   false,
			BackgroundCreateFrequency: 10 * time.Minute,
			PruneFrequency:            10 * time.Minute,
			TTL:                       time.Minute,
		}

		env.remoteQueueGroup, err = queue.NewMongoDBSingleQueueGroup(ctx, args, env.client, opts)
		if err != nil {
			return nil, errors.Wrap(err, "problem starting remote queue group")
		}

		env.RegisterCloser("remote-queue-group", func(ctx context.Context) error {
			return errors.Wrap(env.remoteQueueGroup.Close(ctx), "problem waiting for remote queue group to close")
		})
	}

	jpm, err := jasper.NewSynchronizedManager(true)
	if err != nil {
		return nil, errors.WithStack(err)
	}

	env.jpm = jpm

	env.RegisterCloser("jasper-manager", func(ctx context.Context) error {
		return errors.WithStack(jpm.Close(ctx))
	})

	var capturedCtxCancel context.CancelFunc
	env.ctx, capturedCtxCancel = context.WithCancel(ctx)
	env.RegisterCloser("env-captured-context-cancel", func(_ context.Context) error {
		capturedCtxCancel()
		return nil
	})

	return env, nil
}

// Environment objects provide access to shared configuration and
// state, in a way that you can isolate and test for in
type Environment interface {
	GetConf() *Configuration
	Context() (context.Context, context.CancelFunc)

	// GetQueue retrieves the application's shared queue, which is cache
	// for easy access from within units or inside of requests or command
	// line operations
	GetRemoteQueue() amboy.Queue
	SetRemoteQueue(amboy.Queue) error
	GetRemoteManager() management.Manager
	GetLocalQueue() amboy.Queue
	SetLocalQueue(amboy.Queue) error

	GetRemoteQueueGroup() amboy.QueueGroup

	GetSession() db.Session
	GetClient() *mongo.Client
	GetDB() *mongo.Database
	Jasper() jasper.Manager

	GetServerCertVersion() int
	SetServerCertVersion(i int)

	RegisterCloser(string, CloserFunc)
	Close(context.Context) error
}

func GetSessionWithConfig(env Environment) (*Configuration, db.Session, error) {
	if env == nil {
		return nil, nil, errors.New("env is nil")
	}

	conf := env.GetConf()
	if conf == nil {
		return nil, nil, errors.New("conf is nil")
	}

	session := env.GetSession()
	if session == nil {
		return nil, nil, errors.New("session is nil")
	}

	return conf, session, nil
}

type CloserFunc func(context.Context) error

type closerOp struct {
	name   string
	closer CloserFunc
}

type envState struct {
	name              string
	remoteQueue       amboy.Queue
	localQueue        amboy.Queue
	remoteQueueGroup  amboy.QueueGroup
	remoteManager     management.Manager
	ctx               context.Context
	client            *mongo.Client
	conf              *Configuration
	jpm               jasper.Manager
	serverCertVersion int
	closers           []closerOp
	mutex             sync.RWMutex
}

func (c *envState) Context() (context.Context, context.CancelFunc) {
	c.mutex.RLock()
	defer c.mutex.RUnlock()

	return context.WithCancel(c.ctx)
}

func (c *envState) SetRemoteQueue(q amboy.Queue) error {
	c.mutex.Lock()
	defer c.mutex.Unlock()

	if c.remoteQueue != nil {
		return errors.New("remote queue exists, cannot overwrite")
	}

	if q == nil {
		return errors.New("cannot set remote queue to nil")
	}

	c.remoteQueue = q
	grip.Noticef("caching a '%T' remote queue in the '%s' service cache for use in tasks", q, c.name)
	return nil
}

func (c *envState) GetRemoteQueue() amboy.Queue {
	c.mutex.RLock()
	defer c.mutex.RUnlock()

	return c.remoteQueue
}

func (c *envState) GetRemoteQueueGroup() amboy.QueueGroup {
	c.mutex.RLock()
	defer c.mutex.RUnlock()

	return c.remoteQueueGroup
}

func (c *envState) GetRemoteManager() management.Manager {
	c.mutex.RLock()
	defer c.mutex.RUnlock()

	return c.remoteManager
}

func (c *envState) SetLocalQueue(q amboy.Queue) error {
	c.mutex.Lock()
	defer c.mutex.Unlock()

	if c.localQueue != nil {
		return errors.New("local queue exists, cannot overwrite")
	}

	if q == nil {
		return errors.New("cannot set local queue to nil")
	}

	c.localQueue = q
	grip.Noticef("caching a '%T' local queue in the '%s' service cache for use in tasks", q, c.name)
	return nil
}

func (c *envState) GetLocalQueue() amboy.Queue {
	c.mutex.RLock()
	defer c.mutex.RUnlock()

	return c.localQueue
}

func (c *envState) GetSession() db.Session {
	c.mutex.RLock()
	defer c.mutex.RUnlock()

	if c.client == nil {
		return nil
	}

	return db.WrapClient(c.ctx, c.client).Clone()
}

func (c *envState) GetClient() *mongo.Client {
	c.mutex.RLock()
	defer c.mutex.RUnlock()

	return c.client
}

func (c *envState) GetDB() *mongo.Database {
	c.mutex.RLock()
	defer c.mutex.RUnlock()

	if c.client == nil {
		return nil
	}

	if c.conf.DatabaseName == "" {
		return nil
	}

	return c.client.Database(c.conf.DatabaseName)
}

func (c *envState) GetConf() *Configuration {
	c.mutex.RLock()
	defer c.mutex.RUnlock()

	if c.conf == nil {
		return nil
	}

	// copy the struct
	out := &Configuration{}
	*out = *c.conf

	return out
}

func (c *envState) GetServerCertVersion() int {
	c.mutex.RLock()
	defer c.mutex.RUnlock()

	return c.serverCertVersion
}

func (c *envState) SetServerCertVersion(i int) {
	c.mutex.RLock()
	defer c.mutex.RUnlock()

	if i > c.serverCertVersion {
		c.serverCertVersion = i
	}
}

func (c *envState) RegisterCloser(name string, op CloserFunc) {
	c.mutex.Lock()
	defer c.mutex.Unlock()

	c.closers = append(c.closers, closerOp{name: name, closer: op})
}

func (c *envState) Jasper() jasper.Manager {
	c.mutex.RLock()
	defer c.mutex.RUnlock()

	return c.jpm
}

func (c *envState) Close(ctx context.Context) error {
	catcher := grip.NewExtendedCatcher()

	c.mutex.RLock()
	defer c.mutex.RUnlock()

	deadline, _ := ctx.Deadline()
	wg := &sync.WaitGroup{}
	for _, closer := range c.closers {
		wg.Add(1)
		go func(name string, close CloserFunc) {
			defer wg.Done()
			defer recovery.LogStackTraceAndContinue("closing registered resources")

			grip.Info(message.Fields{
				"message":      "calling closer",
				"closer":       name,
				"timeout_secs": time.Until(deadline),
				"deadline":     deadline,
			})
			catcher.Add(close(ctx))
		}(closer.name, closer.closer)
	}

	wg.Wait()

	return catcher.Resolve()
}<|MERGE_RESOLUTION|>--- conflicted
+++ resolved
@@ -58,19 +58,11 @@
 			SetSocketTimeout(conf.SocketTimeout).
 			SetServerSelectionTimeout(conf.SocketTimeout).
 			SetMonitor(apm.NewLoggingMonitor(ctx, time.Minute, apm.NewBasicMonitor(&apm.MonitorConfig{AllTags: true})).DriverAPM())
-<<<<<<< HEAD
-
-=======
->>>>>>> 196dce35
 		if conf.HasAuth() {
 			credential := options.Credential{
 				Username: conf.DBUser,
 				Password: conf.DBPwd,
 			}
-<<<<<<< HEAD
-
-=======
->>>>>>> 196dce35
 			opts.SetAuth(credential)
 		}
 		env.client, err = mongo.NewClient(opts)
