package rest

import (
	"context"
	"net/http"
<<<<<<< HEAD

	"strconv"

	"github.com/evergreen-ci/cedar/model"

=======
	"strconv"

>>>>>>> ceb00724
	"github.com/evergreen-ci/cedar/rest/data"
	"github.com/evergreen-ci/gimlet"
	"github.com/mongodb/grip"
	"github.com/mongodb/grip/message"
	"github.com/pkg/errors"
)

///////////////////////////////////////////////////////////////////////////////
//
// GET /testresults/task_id/{task_id}

type testResultsGetByTaskIdHandler struct {
	options model.TestResultsFindOptions
	sc      data.Connector
}

func makeGetTestResultsByTaskId(sc data.Connector) gimlet.RouteHandler {
	return &testResultsGetByTaskIdHandler{
		sc: sc,
	}
}

// Factory returns a pointer to a new testResultsGetByTaskIdHandler.
func (h *testResultsGetByTaskIdHandler) Factory() gimlet.RouteHandler {
	return &testResultsGetByTaskIdHandler{
		sc: h.sc,
	}
}

// Parse fetches the task_id from the http request.
func (h *testResultsGetByTaskIdHandler) Parse(_ context.Context, r *http.Request) error {
	var err error

	h.options.TaskID = gimlet.GetVars(r)["task_id"]
	vals := r.URL.Query()
	if len(vals[execution]) > 0 {
		h.options.Execution, err = strconv.Atoi(vals[execution][0])
		return err
	} else {
		h.options.EmptyExecution = true
	}
	return nil
}

// Run finds and returns the desired test result based on task id.
func (h *testResultsGetByTaskIdHandler) Run(ctx context.Context) gimlet.Responder {
	testResults, err := h.sc.FindTestResultsByTaskId(ctx, h.options)
	if err != nil {
		err = errors.Wrapf(err, "problem getting test results by task id '%s'", h.options.TaskID)
		grip.Error(message.WrapError(err, message.Fields{
			"request": gimlet.GetRequestID(ctx),
			"method":  "GET",
			"route":   "/testresults/task_id/{task_id}",
			"task_id": h.options.TaskID,
		}))
		return gimlet.MakeJSONErrorResponder(err)
	}
	return gimlet.NewJSONResponse(testResults)
}

///////////////////////////////////////////////////////////////////////////////
//
// GET /testresults/test_name/{task_id}/{test_name}

type testResultGetByTestNameHandler struct {
<<<<<<< HEAD
	opts data.TestResultsTestNameOptions
	sc   data.Connector
}

func makeGetTestResultByTestName(sc data.Connector) gimlet.RouteHandler {
	return &testResultGetByTestNameHandler{
		sc: sc,
	}
}

// Factory returns a pointer to a new testResultGetByTestNameHandler.
func (h *testResultGetByTestNameHandler) Factory() gimlet.RouteHandler {
	return &testResultGetByTestNameHandler{
		sc: h.sc,
	}
}

// Parse fetches the task_id, test_name, and execution (if present)
// from the http request.
func (h *testResultGetByTestNameHandler) Parse(_ context.Context, r *http.Request) error {
	var err error

	h.opts.TaskID = gimlet.GetVars(r)["task_id"]
	h.opts.TestName = gimlet.GetVars(r)["test_name"]
	vals := r.URL.Query()
	if len(vals[execution]) > 0 {
		h.opts.Execution, err = strconv.Atoi(vals[execution][0])
		return err
	} else {
		h.opts.EmptyExecution = true
	}

=======
	opts data.TestResultsOptions
	sc   data.Connector
}

func makeGetTestResultByTestName(sc data.Connector) gimlet.RouteHandler {
	return &testResultGetByTestNameHandler{
		sc: sc,
	}
}

// Factory returns a pointer to a new testResultGetByTestNameHandler.
func (h *testResultGetByTestNameHandler) Factory() gimlet.RouteHandler {
	return &testResultGetByTestNameHandler{
		sc: h.sc,
	}
}

// Parse fetches the task_id, test_name, and execution (if present)
// from the http request.
func (h *testResultGetByTestNameHandler) Parse(_ context.Context, r *http.Request) error {
	var err error

	h.opts.TaskID = gimlet.GetVars(r)["task_id"]
	h.opts.TestName = gimlet.GetVars(r)["test_name"]
	vals := r.URL.Query()
	if len(vals[execution]) > 0 {
		h.opts.Execution, err = strconv.Atoi(vals[execution][0])
		return err
	} else {
		h.opts.EmptyExecution = true
	}

>>>>>>> ceb00724
	return nil
}

// Run finds and returns the desired test result.
func (h *testResultGetByTestNameHandler) Run(ctx context.Context) gimlet.Responder {
	testResult, err := h.sc.FindTestResultByTestName(ctx, h.opts)
	if err != nil {
		err = errors.Wrapf(err, "problem getting test result by task_id '%s' and test_name '%s'", h.opts.TaskID, h.opts.TestName)
		grip.Error(message.WrapError(err, message.Fields{
			"request":   gimlet.GetRequestID(ctx),
			"method":    "GET",
			"route":     "/testresults/test_name/{task_id}/{test_name}",
			"task_id":   h.opts.TaskID,
			"test_name": h.opts.TestName,
		}))
		return gimlet.MakeJSONInternalErrorResponder(err)
	}
	return gimlet.NewJSONResponse(testResult)
}<|MERGE_RESOLUTION|>--- conflicted
+++ resolved
@@ -3,16 +3,9 @@
 import (
 	"context"
 	"net/http"
-<<<<<<< HEAD
-
 	"strconv"
 
 	"github.com/evergreen-ci/cedar/model"
-
-=======
-	"strconv"
-
->>>>>>> ceb00724
 	"github.com/evergreen-ci/cedar/rest/data"
 	"github.com/evergreen-ci/gimlet"
 	"github.com/mongodb/grip"
@@ -78,7 +71,6 @@
 // GET /testresults/test_name/{task_id}/{test_name}
 
 type testResultGetByTestNameHandler struct {
-<<<<<<< HEAD
 	opts data.TestResultsTestNameOptions
 	sc   data.Connector
 }
@@ -111,40 +103,6 @@
 		h.opts.EmptyExecution = true
 	}
 
-=======
-	opts data.TestResultsOptions
-	sc   data.Connector
-}
-
-func makeGetTestResultByTestName(sc data.Connector) gimlet.RouteHandler {
-	return &testResultGetByTestNameHandler{
-		sc: sc,
-	}
-}
-
-// Factory returns a pointer to a new testResultGetByTestNameHandler.
-func (h *testResultGetByTestNameHandler) Factory() gimlet.RouteHandler {
-	return &testResultGetByTestNameHandler{
-		sc: h.sc,
-	}
-}
-
-// Parse fetches the task_id, test_name, and execution (if present)
-// from the http request.
-func (h *testResultGetByTestNameHandler) Parse(_ context.Context, r *http.Request) error {
-	var err error
-
-	h.opts.TaskID = gimlet.GetVars(r)["task_id"]
-	h.opts.TestName = gimlet.GetVars(r)["test_name"]
-	vals := r.URL.Query()
-	if len(vals[execution]) > 0 {
-		h.opts.Execution, err = strconv.Atoi(vals[execution][0])
-		return err
-	} else {
-		h.opts.EmptyExecution = true
-	}
-
->>>>>>> ceb00724
 	return nil
 }
 
