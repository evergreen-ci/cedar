--- conflicted
+++ resolved
@@ -3,16 +3,11 @@
 import (
 	"context"
 	"net/http"
-<<<<<<< HEAD
 
 	"strconv"
 
 	"github.com/evergreen-ci/cedar/model"
 
-=======
-	"strconv"
-
->>>>>>> 2bf1fb8d
 	"github.com/evergreen-ci/cedar/rest/data"
 	"github.com/evergreen-ci/gimlet"
 	"github.com/mongodb/grip"
@@ -70,47 +65,10 @@
 	return gimlet.NewJSONResponse(testResults)
 }
 
-type testResultGetByTestNameHandler struct {
-	opts data.TestResultsOptions
-	sc   data.Connector
-}
+///////////////////////////////////////////////////////////////////////////////
+//
+// GET /testresults/test_name/{task_id}/{test_name}
 
-func makeGetTestResultByTestName(sc data.Connector) gimlet.RouteHandler {
-	return &testResultGetByTestNameHandler{
-		sc: sc,
-	}
-}
-
-// Factory returns a pointer to a new testResultGetByTestNameHandler
-func (h *testResultGetByTestNameHandler) Factory() gimlet.RouteHandler {
-	return &testResultGetByTestNameHandler{
-		sc: h.sc,
-	}
-}
-
-// Parse fetches the task_id, test_name, and execution (if present)
-// from the http request.
-func (h *testResultGetByTestNameHandler) Parse(_ context.Context, r *http.Request) error {
-	catcher := grip.NewBasicCatcher()
-	var err error
-
-<<<<<<< HEAD
-	h.opts.TaskID = gimlet.GetVars(r)["task_id"]
-	h.opts.TestName = gimlet.GetVars(r)["test_name"]
-	vals := r.URL.Query()
-	if len(vals[execution]) > 0 {
-		h.opts.Execution, err = strconv.Atoi(vals[execution][0])
-		h.opts.EmptyExecution = false
-		catcher.Add(err)
-	} else {
-		h.opts.EmptyExecution = true
-	}
-
-	return catcher.Resolve()
-}
-
-// Run finds and returns the desired test result based on test name.
-=======
 type testResultGetByTestNameHandler struct {
 	opts data.TestResultsOptions
 	sc   data.Connector
@@ -148,7 +106,6 @@
 }
 
 // Run finds and returns the desired test result.
->>>>>>> 2bf1fb8d
 func (h *testResultGetByTestNameHandler) Run(ctx context.Context) gimlet.Responder {
 	testResult, err := h.sc.FindTestResultByTestName(ctx, h.opts)
 	if err != nil {
@@ -160,11 +117,7 @@
 			"task_id":   h.opts.TaskID,
 			"test_name": h.opts.TestName,
 		}))
-<<<<<<< HEAD
-		return gimlet.MakeJSONErrorResponder(err)
-=======
 		return gimlet.MakeJSONInternalErrorResponder(err)
->>>>>>> 2bf1fb8d
 	}
 	return gimlet.NewJSONResponse(testResult)
 }