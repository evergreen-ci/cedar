--- conflicted
+++ resolved
@@ -197,14 +197,11 @@
 	if err != nil {
 		err = errors.Wrapf(err, "problem getting performance results by task id '%s'", h.opts.TaskID)
 		grip.Error(message.WrapError(err, message.Fields{
-			"request": gimlet.GetRequestID(ctx),
-			"method":  "GET",
-<<<<<<< HEAD
-			"route":   "/perf/task_id/{task_id}/exists",
-=======
-			"route":   "/perf/task_id/{task_id}/count",
->>>>>>> 72891c4f
-			"task_id": h.opts.TaskID,
+			"request":   gimlet.GetRequestID(ctx),
+			"method":    "GET",
+			"route":     "/perf/task_id/{task_id}/{execution}/count",
+			"task_id":   h.opts.TaskID,
+			"execution": h.opts.Execution,
 		}))
 		return gimlet.MakeJSONErrorResponder(err)
 	}
