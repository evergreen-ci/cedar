package data

import (
	"context"
	"time"

	dbModel "github.com/evergreen-ci/cedar/model"
	"github.com/evergreen-ci/cedar/rest/model"
)

// Connector abstracts the link between cedar's service and API layers,
// allowing for changes in the service architecture without forcing changes to
// the API.
type Connector interface {
	////////////////////
	// PerformanceResult
	////////////////////
	// FindPerformanceResultById returns the performance result with the
	// given id.
	FindPerformanceResultById(context.Context, string) (*model.APIPerformanceResult, error)
	// RemovePerformanceResultById removes the performance result with the
	// given id and its children.
	RemovePerformanceResultById(context.Context, string) (int, error)
	// FindPerformanceResultsByTaskId returns the performance results with
	// the given task id and that fall within given time range, filtered by
	// the optional tags.
	FindPerformanceResultsByTaskId(context.Context, string, dbModel.TimeRange, ...string) ([]model.APIPerformanceResult, error)
	// FindPerformanceResultsByTaskName returns the performance results
	// with the given task name and that fall within given time range,
	// filtered by the optional tags.
	FindPerformanceResultsByTaskName(context.Context, string, string, string, dbModel.TimeRange, int, ...string) ([]model.APIPerformanceResult, error)
	// FindPerformanceResultsByVersion returns the performance results with
	// the given version and that fall within given time range, filtered by
	// the optional tags.
	FindPerformanceResultsByVersion(context.Context, string, dbModel.TimeRange, ...string) ([]model.APIPerformanceResult, error)
	// FindPerformanceResultWithChildren returns the the performance result
	// with the given id and its children up to the given depth and
	// filtered by the optional tags.
	FindPerformanceResultWithChildren(context.Context, string, int, ...string) ([]model.APIPerformanceResult, error)
	// ScheduleSignalProcessingRecalculateJobs returns once a signal
	// processing recalculation job has been scheduled for each type of
	// test (project/variant/task/test combo).
	ScheduleSignalProcessingRecalculateJobs(context.Context) error

	//////////////////
	// Buildlogger Log
	//////////////////
	// FindLogById returns the buildlogger log with the given id. The time
	// returned is the next timestamp for pagination and the bool indicates
	// whether the log is paginated or not. If the log is not paginated,
	// the timestamp should be ignored.
	// ID, PrintTime, PrintPriority, TimeRange, and Limit are
	// respected from BuildloggerOptions.
	FindLogByID(context.Context, BuildloggerOptions) ([]byte, time.Time, bool, error)
	// FindLogMetadataByID returns the metadata for the buildlogger log
	// with the given id.
	FindLogMetadataByID(context.Context, string) (*model.APILog, error)
	// FindLogsByTaskID returns the buildlogger logs with the given task
	// id. The time returned is the next timestamp for pagination and the
	// bool indicates whether the logs are paginated or not. If the logs
	// are not paginated, the timestamp should be ignored.
	// TaskID, ProcessName, Execution, Tags, TimeRange, PrintTime,
	// PrintPriority, Limit, and Tail are respected from
	// BuildloggerOptions.
	FindLogsByTaskID(context.Context, BuildloggerOptions) ([]byte, time.Time, bool, error)
	// FindLogsByTaskID returns the metadata for the buildlogger logs with
	// the given task id and tags.
	FindLogMetadataByTaskID(context.Context, BuildloggerOptions) ([]model.APILog, error)
	// FindLogsByTestName returns the buildlogger logs with the given task
	// id and test name. The time returned is the next timestamp for
	// pagination and the bool indicates whether the logs are paginated
	// or not. If the logs are not paginated, the timestamp should be
	// ignored.
	// TaskID, TestName, ProcessName, Execution, Tags, TimeRange,
	// PrintTime, PrintPriority, Limit are respected from
	// BuildloggerOptions.
	FindLogsByTestName(context.Context, BuildloggerOptions) ([]byte, time.Time, bool, error)
	// FindLogsByTestName returns the metadata for the buildlogger logs
	// with the given task id, test name, and tags.
	FindLogMetadataByTestName(context.Context, BuildloggerOptions) ([]model.APILog, error)
	// FindGroupedLogs finds logs that are grouped via a "group id" held in
	// the tags field. These groups have a hierarchy of test level and task
	// level. This function returns logs with the given task id and group
	// id. The time returned is the next timestamp for pagination and the
	// bool indicates whether the logs are paginated or not. If the logs
	// are not paginated, the timestamp should be ignored.
	// TaskID, TestName, Tags, TimeRange, PrintTime, PrintPriority, and
	// Limit are respected from BuildloggerOptions.
	FindGroupedLogs(context.Context, BuildloggerOptions) ([]byte, time.Time, bool, error)
<<<<<<< HEAD
	// FindTestResultsByTaskId queries the database to find all test
	// results with the given task id and execution
	FindTestResultsByTaskId(context.Context, dbModel.TestResultsFindOptions) ([]model.APITestResult, error) 

=======

	///////////////
	// Test Results
	///////////////
	// FindTestResultsByTestName finds the test result of a single test, specified
	// by a task_id, an optional execution number, and the name of the desired test.
	// If execution is not specified, this will return the test result from the most
	// recent.
	FindTestResultByTestName(context.Context, TestResultsOptions) (*model.APITestResult, error)
>>>>>>> 3b228002
}

type BuildloggerOptions struct {
	ID            string
	TaskID        string
	TestName      string
	Execution     int
	ProcessName   string
	Tags          []string
	TimeRange     dbModel.TimeRange
	PrintTime     bool
	PrintPriority bool
	Limit         int
	Tail          int
	SoftSizeLimit int
<<<<<<< HEAD
}
=======
}

// TestResultsOptions holds all values required to find a specific TestResults
// or TestResult object using connector functions.
type TestResultsOptions struct {
	TaskID         string
	TestName       string
	Execution      int
	EmptyExecution bool
}

type GetChangePointsGroupedByVersionOpts = dbModel.GetChangePointsGroupedByVersionOptions
>>>>>>> 3b228002
<|MERGE_RESOLUTION|>--- conflicted
+++ resolved
@@ -87,22 +87,18 @@
 	// TaskID, TestName, Tags, TimeRange, PrintTime, PrintPriority, and
 	// Limit are respected from BuildloggerOptions.
 	FindGroupedLogs(context.Context, BuildloggerOptions) ([]byte, time.Time, bool, error)
-<<<<<<< HEAD
-	// FindTestResultsByTaskId queries the database to find all test
-	// results with the given task id and execution
-	FindTestResultsByTaskId(context.Context, dbModel.TestResultsFindOptions) ([]model.APITestResult, error) 
-
-=======
 
 	///////////////
 	// Test Results
 	///////////////
+	// FindTestResultsByTaskId queries the database to find all test
+	// results with the given task id and execution
+	FindTestResultsByTaskId(context.Context, dbModel.TestResultsFindOptions) ([]model.APITestResult, error)
 	// FindTestResultsByTestName finds the test result of a single test, specified
 	// by a task_id, an optional execution number, and the name of the desired test.
 	// If execution is not specified, this will return the test result from the most
 	// recent.
 	FindTestResultByTestName(context.Context, TestResultsOptions) (*model.APITestResult, error)
->>>>>>> 3b228002
 }
 
 type BuildloggerOptions struct {
@@ -118,9 +114,6 @@
 	Limit         int
 	Tail          int
 	SoftSizeLimit int
-<<<<<<< HEAD
-}
-=======
 }
 
 // TestResultsOptions holds all values required to find a specific TestResults
@@ -130,7 +123,4 @@
 	TestName       string
 	Execution      int
 	EmptyExecution bool
-}
-
-type GetChangePointsGroupedByVersionOpts = dbModel.GetChangePointsGroupedByVersionOptions
->>>>>>> 3b228002
+}