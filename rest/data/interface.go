package data

import (
	"context"
	"time"

	dbModel "github.com/evergreen-ci/cedar/model"
	"github.com/evergreen-ci/cedar/rest/model"
)

// Connector abstracts the link between cedar's service and API layers,
// allowing for changes in the service architecture without forcing changes to
// the API.
type Connector interface {
	////////////////////
	// PerformanceResult
	////////////////////
	// FindPerformanceResultById returns the performance result with the
	// given id.
	FindPerformanceResultById(context.Context, string) (*model.APIPerformanceResult, error)
	// RemovePerformanceResultById removes the performance result with the
	// given id and its children.
	RemovePerformanceResultById(context.Context, string) (int, error)
	// FindPerformanceResultsByTaskId returns the performance results with
	// the given task id and that fall within given time range, filtered by
	// the optional tags.
	FindPerformanceResultsByTaskId(context.Context, string, dbModel.TimeRange, ...string) ([]model.APIPerformanceResult, error)
	// FindPerformanceResultsByTaskName returns the performance results
	// with the given task name and that fall within given time range,
	// filtered by the optional tags.
	FindPerformanceResultsByTaskName(context.Context, string, string, string, dbModel.TimeRange, int, ...string) ([]model.APIPerformanceResult, error)
	// FindPerformanceResultsByVersion returns the performance results with
	// the given version and that fall within given time range, filtered by
	// the optional tags.
	FindPerformanceResultsByVersion(context.Context, string, dbModel.TimeRange, ...string) ([]model.APIPerformanceResult, error)
	// FindPerformanceResultWithChildren returns the the performance result
	// with the given id and its children up to the given depth and
	// filtered by the optional tags.
	FindPerformanceResultWithChildren(context.Context, string, int, ...string) ([]model.APIPerformanceResult, error)
	// ScheduleSignalProcessingRecalculateJobs returns once a signal
	// processing recalculation job has been scheduled for each type of
	// test (project/variant/task/test combo).
	ScheduleSignalProcessingRecalculateJobs(context.Context) error

	//////////////////
	// Buildlogger Log
	//////////////////
	// FindLogById returns the buildlogger log with the given id. The time
	// returned is the next timestamp for pagination and the bool indicates
	// whether the log is paginated or not. If the log is not paginated,
	// the timestamp should be ignored.
	// ID, PrintTime, PrintPriority, TimeRange, and Limit are
	// respected from BuildloggerOptions.
	FindLogByID(context.Context, BuildloggerOptions) ([]byte, time.Time, bool, error)
	// FindLogMetadataByID returns the metadata for the buildlogger log
	// with the given id.
	FindLogMetadataByID(context.Context, string) (*model.APILog, error)
	// FindLogsByTaskID returns the buildlogger logs with the given task
	// id. The time returned is the next timestamp for pagination and the
	// bool indicates whether the logs are paginated or not. If the logs
	// are not paginated, the timestamp should be ignored.
	// TaskID, ProcessName, Execution, Tags, TimeRange, PrintTime,
	// PrintPriority, Limit, and Tail are respected from
	// BuildloggerOptions.
	FindLogsByTaskID(context.Context, BuildloggerOptions) ([]byte, time.Time, bool, error)
	// FindLogsByTaskID returns the metadata for the buildlogger logs with
	// the given task id and tags.
	FindLogMetadataByTaskID(context.Context, BuildloggerOptions) ([]model.APILog, error)
	// FindLogsByTestName returns the buildlogger logs with the given task
	// id and test name. The time returned is the next timestamp for
	// pagination and the bool indicates whether the logs are paginated
	// or not. If the logs are not paginated, the timestamp should be
	// ignored.
	// TaskID, TestName, ProcessName, Execution, Tags, TimeRange,
	// PrintTime, PrintPriority, Limit are respected from
	// BuildloggerOptions.
	FindLogsByTestName(context.Context, BuildloggerOptions) ([]byte, time.Time, bool, error)
	// FindLogsByTestName returns the metadata for the buildlogger logs
	// with the given task id, test name, and tags.
	FindLogMetadataByTestName(context.Context, BuildloggerOptions) ([]model.APILog, error)
	// FindGroupedLogs finds logs that are grouped via a "group id" held in
	// the tags field. These groups have a hierarchy of test level and task
	// level. This function returns logs with the given task id and group
	// id. The time returned is the next timestamp for pagination and the
	// bool indicates whether the logs are paginated or not. If the logs
	// are not paginated, the timestamp should be ignored.
	// TaskID, TestName, Tags, TimeRange, PrintTime, PrintPriority, and
	// Limit are respected from BuildloggerOptions.
	FindGroupedLogs(context.Context, BuildloggerOptions) ([]byte, time.Time, bool, error)

	///////////////
	// Test Results
	///////////////
<<<<<<< HEAD
	// FindTestResultsByTaskId queries the database to find all test
	// results with the given options.
	FindTestResultsByTaskId(context.Context, dbModel.TestResultsFindOptions) ([]model.APITestResult, error)
	// FindTestResultsByTestName finds the test result of a single test, specified
	// by the given options.
	// If execution is not specified, this will return the test result from the most
	// recent.
	FindTestResultByTestName(context.Context, TestResultsTestNameOptions) (*model.APITestResult, error)
=======
	// FindTestResultsByTestName finds the test result of a single test, specified
	// by a task_id, an optional execution number, and the name of the desired test.
	// If execution is not specified, this will return the test result from the most
	// recent.
	FindTestResultByTestName(context.Context, TestResultsOptions) (*model.APITestResult, error)
>>>>>>> ceb00724
}

// BuildloggerOptions contains arguments for buildlogger related Connector
// functions.
type BuildloggerOptions struct {
<<<<<<< HEAD
	ID            string
	TaskID        string
	TestName      string
	Execution     int
	ProcessName   string
	Tags          []string
	TimeRange     dbModel.TimeRange
	PrintTime     bool
	PrintPriority bool
	Limit         int
	Tail          int
	SoftSizeLimit int
}

// TestResultsTestNameOptions holds all values required to find a specific TestResults
// or TestResult object using connector functions.
type TestResultsTestNameOptions struct {
=======
	ID             string
	TaskID         string
	TestName       string
	Execution      int
	EmptyExecution bool
	ProcessName    string
	Tags           []string
	TimeRange      dbModel.TimeRange
	PrintTime      bool
	PrintPriority  bool
	Limit          int
	Tail           int
	SoftSizeLimit  int
}

// TestResultsOptions holds all values required to find a specific TestResults
// or TestResult object using connector functions.
type TestResultsOptions struct {
>>>>>>> ceb00724
	TaskID         string
	TestName       string
	Execution      int
	EmptyExecution bool
}<|MERGE_RESOLUTION|>--- conflicted
+++ resolved
@@ -91,7 +91,6 @@
 	///////////////
 	// Test Results
 	///////////////
-<<<<<<< HEAD
 	// FindTestResultsByTaskId queries the database to find all test
 	// results with the given options.
 	FindTestResultsByTaskId(context.Context, dbModel.TestResultsFindOptions) ([]model.APITestResult, error)
@@ -100,37 +99,11 @@
 	// If execution is not specified, this will return the test result from the most
 	// recent.
 	FindTestResultByTestName(context.Context, TestResultsTestNameOptions) (*model.APITestResult, error)
-=======
-	// FindTestResultsByTestName finds the test result of a single test, specified
-	// by a task_id, an optional execution number, and the name of the desired test.
-	// If execution is not specified, this will return the test result from the most
-	// recent.
-	FindTestResultByTestName(context.Context, TestResultsOptions) (*model.APITestResult, error)
->>>>>>> ceb00724
 }
 
 // BuildloggerOptions contains arguments for buildlogger related Connector
 // functions.
 type BuildloggerOptions struct {
-<<<<<<< HEAD
-	ID            string
-	TaskID        string
-	TestName      string
-	Execution     int
-	ProcessName   string
-	Tags          []string
-	TimeRange     dbModel.TimeRange
-	PrintTime     bool
-	PrintPriority bool
-	Limit         int
-	Tail          int
-	SoftSizeLimit int
-}
-
-// TestResultsTestNameOptions holds all values required to find a specific TestResults
-// or TestResult object using connector functions.
-type TestResultsTestNameOptions struct {
-=======
 	ID             string
 	TaskID         string
 	TestName       string
@@ -149,7 +122,15 @@
 // TestResultsOptions holds all values required to find a specific TestResults
 // or TestResult object using connector functions.
 type TestResultsOptions struct {
->>>>>>> ceb00724
+	TaskID         string
+	TestName       string
+	Execution      int
+	EmptyExecution bool
+}
+
+// TestResultsTestNameOptions holds all values required to find a specific TestResults
+// or TestResult object using connector functions.
+type TestResultsTestNameOptions struct {
 	TaskID         string
 	TestName       string
 	Execution      int
