--- conflicted
+++ resolved
@@ -25,10 +25,6 @@
 	env         cedar.Environment
 	testResults map[string]dbModel.TestResults
 	tempDir     string
-<<<<<<< HEAD
-=======
-
->>>>>>> 2bf1fb8d
 	suite.Suite
 }
 
@@ -38,10 +34,6 @@
 	s.sc = CreateNewDBConnector(s.env)
 	suite.Run(t, s)
 }
-<<<<<<< HEAD
-=======
-
->>>>>>> 2bf1fb8d
 func TestTestResultsConnectorSuiteMock(t *testing.T) {
 	s := new(testResultsConnectorSuite)
 	s.setup()
@@ -52,10 +44,7 @@
 	}
 	suite.Run(t, s)
 }
-<<<<<<< HEAD
-=======
-
->>>>>>> 2bf1fb8d
+
 func (s *testResultsConnectorSuite) setup() {
 	s.ctx, s.cancel = context.WithCancel(context.Background())
 	s.env = cedar.GetEnvironment()
@@ -63,10 +52,6 @@
 	db := s.env.GetDB()
 	s.Require().NotNil(db)
 	s.testResults = map[string]dbModel.TestResults{}
-<<<<<<< HEAD
-=======
-
->>>>>>> 2bf1fb8d
 	// setup config
 	var err error
 	s.tempDir, err = ioutil.TempDir(".", "testResults_connector")
@@ -74,10 +59,7 @@
 	conf := dbModel.NewCedarConfig(s.env)
 	conf.Bucket = dbModel.BucketConfig{TestResultsBucket: s.tempDir}
 	s.Require().NoError(conf.Save())
-<<<<<<< HEAD
-=======
-
->>>>>>> 2bf1fb8d
+
 	testResultInfos := []dbModel.TestResultsInfo{
 		{
 			Project:     "test",
@@ -140,27 +122,20 @@
 				TestStartTime:  time.Now().Add(-2 * time.Second),
 				TestEndTime:    time.Now().Add(-1 * time.Second),
 			}
-<<<<<<< HEAD
-=======
-
->>>>>>> 2bf1fb8d
+
 			data, err := bson.Marshal(result)
 			s.Require().NoError(err)
 			s.Require().NoError(bucket.Put(s.ctx, result.TestName, bytes.NewReader(data)))
 		}
 	}
 }
-<<<<<<< HEAD
-=======
-
->>>>>>> 2bf1fb8d
+
 func (s *testResultsConnectorSuite) TearDownSuite() {
 	defer s.cancel()
 	s.NoError(os.RemoveAll(s.tempDir))
 	s.NoError(s.env.GetDB().Drop(s.ctx))
 }
 
-<<<<<<< HEAD
 // func (s *testResultsConnectorSuite) TestFindTestResultByTaskId() {
 // 	expectedID := s.testResults.TestResultsInfo.TaskID
 
@@ -178,8 +153,6 @@
 // 	s.Require().NoError(err)
 // 	s.Equal(expectedID, *actualResult.Name)
 // }
-=======
->>>>>>> 2bf1fb8d
 func (s *testResultsConnectorSuite) TestFindTestResultByTestNameExists() {
 	optsList := []TestResultsOptions{{
 		TaskID:    "task1",
@@ -201,11 +174,6 @@
 		s.Require().NoError(testResults.FindByTaskID(s.ctx, findOpts))
 		bucket, err := testResults.GetBucket(s.ctx)
 		s.Require().NoError(err)
-<<<<<<< HEAD
-		tr, err := bucket.Get(s.ctx, opts.TestName)
-		s.Require().NoError(err)
-		data, err := ioutil.ReadAll(tr)
-=======
 
 		tr, err := bucket.Get(s.ctx, opts.TestName)
 		s.Require().NoError(err)
@@ -216,7 +184,6 @@
 		data, err := ioutil.ReadAll(tr)
 		s.Require().NoError(err)
 
->>>>>>> 2bf1fb8d
 		var result dbModel.TestResult
 		s.Require().NoError(bson.Unmarshal(data, &result))
 		expected := &model.APITestResult{}
