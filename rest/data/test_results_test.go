package data

import (
	"bytes"
	"context"
	"fmt"
	"io/ioutil"
	"os"
	"path/filepath"
	"testing"
	"time"

	"github.com/evergreen-ci/cedar"
	dbModel "github.com/evergreen-ci/cedar/model"
	"github.com/evergreen-ci/cedar/rest/model"
	"github.com/evergreen-ci/pail"
	"github.com/stretchr/testify/suite"
	"gopkg.in/mgo.v2/bson"
)

type testResultsConnectorSuite struct {
	ctx         context.Context
	cancel      context.CancelFunc
	sc          Connector
	env         cedar.Environment
	testResults map[string]dbModel.TestResults
	tempDir     string
<<<<<<< HEAD
	suite.Suite
	apiResults map[string]model.APITestResult
=======

	suite.Suite
>>>>>>> ceb00724
}

func TestTestResultsConnectorSuiteDB(t *testing.T) {
	s := new(testResultsConnectorSuite)
	s.setup()
	s.sc = CreateNewDBConnector(s.env)
	suite.Run(t, s)
}
<<<<<<< HEAD
=======

>>>>>>> ceb00724
func TestTestResultsConnectorSuiteMock(t *testing.T) {
	s := new(testResultsConnectorSuite)
	s.setup()
	s.sc = &MockConnector{
		CachedTestResults: s.testResults,
		env:               cedar.GetEnvironment(),
		Bucket:            s.tempDir,
	}
	suite.Run(t, s)
}

func (s *testResultsConnectorSuite) setup() {
	s.ctx, s.cancel = context.WithCancel(context.Background())
	s.env = cedar.GetEnvironment()
	s.Require().NotNil(s.env)
	db := s.env.GetDB()
	s.Require().NotNil(db)
	s.testResults = map[string]dbModel.TestResults{}
<<<<<<< HEAD
=======

>>>>>>> ceb00724
	// setup config
	var err error
	s.tempDir, err = ioutil.TempDir(".", "testResults_connector")
	s.Require().NoError(err)
	conf := dbModel.NewCedarConfig(s.env)
	conf.Bucket = dbModel.BucketConfig{TestResultsBucket: s.tempDir}
	s.Require().NoError(conf.Save())

	testResultInfos := []dbModel.TestResultsInfo{
		{
			Project:     "test",
			Version:     "0",
			Variant:     "linux",
			TaskName:    "task0",
			TaskID:      "task1",
			Execution:   0,
			RequestType: "requesttype",
			Mainline:    true,
		},
		{
			Project:     "test",
			Version:     "0",
			Variant:     "linux",
			TaskName:    "task0",
			TaskID:      "task1",
			Execution:   1,
			RequestType: "requesttype",
			Mainline:    true,
		},
		{
			Project:     "test",
			Version:     "0",
			Variant:     "linux",
			TaskName:    "task2",
			TaskID:      "task3",
			Execution:   0,
			RequestType: "requesttype",
			Mainline:    true,
		},
	}

<<<<<<< HEAD
	s.apiResults = map[string]model.APITestResult{}

=======
>>>>>>> ceb00724
	for _, testResultsInfo := range testResultInfos {
		testResults := dbModel.CreateTestResults(testResultsInfo, dbModel.PailLocal)

		opts := pail.LocalOptions{
			Path:   s.tempDir,
			Prefix: filepath.Join("test_results", testResults.Artifact.Prefix),
		}
		bucket, err := pail.NewLocalBucket(opts)
		s.Require().NoError(err)

		testResults.Setup(s.env)
		err = testResults.SaveNew(s.ctx)

		s.Require().NoError(err)
		s.testResults[testResults.ID] = *testResults

		for i := 0; i < 3; i++ {
			result := dbModel.TestResult{
				TaskID:         testResults.Info.TaskID,
				Execution:      testResults.Info.Execution,
				TestName:       fmt.Sprintf("test%d", i),
				Trial:          0,
				Status:         "teststatus",
				LogURL:         "testurl",
				LineNum:        0,
				TaskCreateTime: time.Now().Add(-3 * time.Second),
				TestStartTime:  time.Now().Add(-2 * time.Second),
				TestEndTime:    time.Now().Add(-1 * time.Second),
			}

<<<<<<< HEAD
			apiResult := model.APITestResult{}
			s.Require().NoError(apiResult.Import(result))
			s.apiResults[fmt.Sprintf("%s_%d_%s", result.TaskID, result.Execution, result.TestName)] = apiResult

=======
>>>>>>> ceb00724
			data, err := bson.Marshal(result)
			s.Require().NoError(err)
			s.Require().NoError(bucket.Put(s.ctx, result.TestName, bytes.NewReader(data)))
		}
	}
}

func (s *testResultsConnectorSuite) TearDownSuite() {
	defer s.cancel()
	s.NoError(os.RemoveAll(s.tempDir))
	s.NoError(s.env.GetDB().Drop(s.ctx))
}

<<<<<<< HEAD
func (s *testResultsConnectorSuite) TestFindTestResultsByTaskIdExists() {
	optsList := []dbModel.TestResultsFindOptions{{
		TaskID:    "task1",
		Execution: 0,
	}, {
		TaskID:         "task1",
		EmptyExecution: true,
	}}

	expectedResultsList := make([][]model.APITestResult, 0)
	expectedResults := make([]model.APITestResult, 0)
	expectedResultsKeys := [][]string{
		{"task1_0_test0", "task1_0_test1", "task1_0_test2"},
		{"task1_1_test0", "task1_1_test1", "task1_1_test2"},
	}

	for _, testNum := range expectedResultsKeys {
		for _, key := range testNum {
			expectedResults = append(expectedResults, s.apiResults[key])
		}
		expectedResultsList = append(expectedResultsList, expectedResults)
		expectedResults = nil
	}

	for i, opts := range optsList {
		expected := expectedResultsList[i]

		actual, err := s.sc.FindTestResultsByTaskId(s.ctx, opts)
		s.Require().NoError(err)

		s.Len(expected, len(actual))
		for j := 0; j < len(actual); j++ {
			s.Equal(expected[j].TestName, actual[j].TestName)
			s.Equal(expected[j].TaskID, actual[j].TaskID)
			s.Equal(expected[j].Execution, actual[j].Execution)
		}
	}
}

func (s *testResultsConnectorSuite) TestFindTestResultByTaskIdDNE() {
	opts := dbModel.TestResultsFindOptions{
		TaskID:    "DNE",
		Execution: 1,
	}

	result, err := s.sc.FindTestResultsByTaskId(s.ctx, opts)
	s.Error(err)
	s.Nil(result)
}

func (s *testResultsConnectorSuite) TestFindTestResultByTaskIdEmpty() {
	opts := dbModel.TestResultsFindOptions{
		Execution: 1,
	}

	result, err := s.sc.FindTestResultsByTaskId(s.ctx, opts)
	s.Error(err)
	s.Nil(result)
}

func (s *testResultsConnectorSuite) TestFindTestResultByTestNameExists() {
	optsList := []TestResultsTestNameOptions{{
=======
func (s *testResultsConnectorSuite) TestFindTestResultByTestNameExists() {
	optsList := []TestResultsOptions{{
>>>>>>> ceb00724
		TaskID:    "task1",
		Execution: 1,
		TestName:  "test1",
	}, {
		TaskID:         "task1",
		EmptyExecution: true,
		TestName:       "test1",
	}}
	for _, opts := range optsList {
		testResults := dbModel.TestResults{}
		testResults.Setup(s.env)
		findOpts := dbModel.TestResultsFindOptions{
			TaskID:         opts.TaskID,
			Execution:      opts.Execution,
			EmptyExecution: opts.EmptyExecution,
		}
		s.Require().NoError(testResults.FindByTaskID(s.ctx, findOpts))
		bucket, err := testResults.GetBucket(s.ctx)
		s.Require().NoError(err)

		tr, err := bucket.Get(s.ctx, opts.TestName)
		s.Require().NoError(err)
		defer func() {
			s.NoError(tr.Close())
		}()

		data, err := ioutil.ReadAll(tr)
		s.Require().NoError(err)

		var result dbModel.TestResult
		s.Require().NoError(bson.Unmarshal(data, &result))
		expected := &model.APITestResult{}
		s.Require().NoError(expected.Import(result))

		actual, err := s.sc.FindTestResultByTestName(s.ctx, opts)
		s.Require().NoError(err)
		s.Equal(expected, actual)
	}
}

func (s *testResultsConnectorSuite) TestFindTestResultByTestNameDNE() {
	// test when metadata object doesn't exist
<<<<<<< HEAD
	opts := TestResultsTestNameOptions{
=======
	opts := TestResultsOptions{
>>>>>>> ceb00724
		TaskID:    "DNE",
		Execution: 1,
		TestName:  "test1",
	}

	result, err := s.sc.FindTestResultByTestName(s.ctx, opts)
	s.Error(err)
	s.Nil(result)

	// test when test object doesn't exist
<<<<<<< HEAD
	opts = TestResultsTestNameOptions{
=======
	opts = TestResultsOptions{
>>>>>>> ceb00724
		TaskID:    "task1",
		Execution: 1,
		TestName:  "DNE",
	}

	result, err = s.sc.FindTestResultByTestName(s.ctx, opts)
	s.Error(err)
	s.Nil(result)
}

func (s *testResultsConnectorSuite) TestFindTestResultByTestNameEmpty() {
<<<<<<< HEAD
	opts := TestResultsTestNameOptions{
=======
	opts := TestResultsOptions{
>>>>>>> ceb00724
		TaskID:    "task1",
		Execution: 1,
	}

	result, err := s.sc.FindTestResultByTestName(s.ctx, opts)
	s.Error(err)
	s.Nil(result)
}<|MERGE_RESOLUTION|>--- conflicted
+++ resolved
@@ -25,13 +25,8 @@
 	env         cedar.Environment
 	testResults map[string]dbModel.TestResults
 	tempDir     string
-<<<<<<< HEAD
 	suite.Suite
 	apiResults map[string]model.APITestResult
-=======
-
-	suite.Suite
->>>>>>> ceb00724
 }
 
 func TestTestResultsConnectorSuiteDB(t *testing.T) {
@@ -40,10 +35,7 @@
 	s.sc = CreateNewDBConnector(s.env)
 	suite.Run(t, s)
 }
-<<<<<<< HEAD
-=======
-
->>>>>>> ceb00724
+
 func TestTestResultsConnectorSuiteMock(t *testing.T) {
 	s := new(testResultsConnectorSuite)
 	s.setup()
@@ -62,10 +54,7 @@
 	db := s.env.GetDB()
 	s.Require().NotNil(db)
 	s.testResults = map[string]dbModel.TestResults{}
-<<<<<<< HEAD
-=======
-
->>>>>>> ceb00724
+
 	// setup config
 	var err error
 	s.tempDir, err = ioutil.TempDir(".", "testResults_connector")
@@ -107,11 +96,8 @@
 		},
 	}
 
-<<<<<<< HEAD
 	s.apiResults = map[string]model.APITestResult{}
 
-=======
->>>>>>> ceb00724
 	for _, testResultsInfo := range testResultInfos {
 		testResults := dbModel.CreateTestResults(testResultsInfo, dbModel.PailLocal)
 
@@ -142,13 +128,10 @@
 				TestEndTime:    time.Now().Add(-1 * time.Second),
 			}
 
-<<<<<<< HEAD
 			apiResult := model.APITestResult{}
 			s.Require().NoError(apiResult.Import(result))
 			s.apiResults[fmt.Sprintf("%s_%d_%s", result.TaskID, result.Execution, result.TestName)] = apiResult
 
-=======
->>>>>>> ceb00724
 			data, err := bson.Marshal(result)
 			s.Require().NoError(err)
 			s.Require().NoError(bucket.Put(s.ctx, result.TestName, bytes.NewReader(data)))
@@ -162,7 +145,6 @@
 	s.NoError(s.env.GetDB().Drop(s.ctx))
 }
 
-<<<<<<< HEAD
 func (s *testResultsConnectorSuite) TestFindTestResultsByTaskIdExists() {
 	optsList := []dbModel.TestResultsFindOptions{{
 		TaskID:    "task1",
@@ -225,10 +207,6 @@
 
 func (s *testResultsConnectorSuite) TestFindTestResultByTestNameExists() {
 	optsList := []TestResultsTestNameOptions{{
-=======
-func (s *testResultsConnectorSuite) TestFindTestResultByTestNameExists() {
-	optsList := []TestResultsOptions{{
->>>>>>> ceb00724
 		TaskID:    "task1",
 		Execution: 1,
 		TestName:  "test1",
@@ -271,11 +249,7 @@
 
 func (s *testResultsConnectorSuite) TestFindTestResultByTestNameDNE() {
 	// test when metadata object doesn't exist
-<<<<<<< HEAD
 	opts := TestResultsTestNameOptions{
-=======
-	opts := TestResultsOptions{
->>>>>>> ceb00724
 		TaskID:    "DNE",
 		Execution: 1,
 		TestName:  "test1",
@@ -286,11 +260,7 @@
 	s.Nil(result)
 
 	// test when test object doesn't exist
-<<<<<<< HEAD
 	opts = TestResultsTestNameOptions{
-=======
-	opts = TestResultsOptions{
->>>>>>> ceb00724
 		TaskID:    "task1",
 		Execution: 1,
 		TestName:  "DNE",
@@ -302,11 +272,7 @@
 }
 
 func (s *testResultsConnectorSuite) TestFindTestResultByTestNameEmpty() {
-<<<<<<< HEAD
 	opts := TestResultsTestNameOptions{
-=======
-	opts := TestResultsOptions{
->>>>>>> ceb00724
 		TaskID:    "task1",
 		Execution: 1,
 	}
