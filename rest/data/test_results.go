package data

import (
	"context"
	"fmt"
	"io/ioutil"
	"net/http"
	"path/filepath"

<<<<<<< HEAD
	dataModel "github.com/evergreen-ci/cedar/rest/model"
	"github.com/evergreen-ci/gimlet"

	dbModel "github.com/evergreen-ci/cedar/model"
	"github.com/evergreen-ci/cedar/rest/model"
	"github.com/evergreen-ci/pail"
	"github.com/mongodb/anser/db"
=======
	dbModel "github.com/evergreen-ci/cedar/model"
	"github.com/evergreen-ci/cedar/rest/model"
	"github.com/evergreen-ci/gimlet"
	"github.com/evergreen-ci/pail"
	"github.com/mongodb/anser/db"
	"github.com/mongodb/grip"
>>>>>>> 2bf1fb8d
	"github.com/pkg/errors"
	"gopkg.in/mgo.v2/bson"
)

/////////////////////////////
// DBConnector Implementation
/////////////////////////////

<<<<<<< HEAD
func (dbc *DBConnector) FindTestResultsByTaskId(ctx context.Context, options dbModel.TestResultsFindOptions) ([]dataModel.APITestResult, error) {
	results := dbModel.TestResults{}
	results.Setup(dbc.env)

	if err := results.FindByTaskID(ctx, options); err != nil {
		return nil, gimlet.ErrorResponse{
			StatusCode: http.StatusInternalServerError,
			Message:    fmt.Sprintf("failed to find results with task_id %s", options.TaskID),
		}
	}

	it, err := results.Download(ctx)
	if err != nil {
		return nil, gimlet.ErrorResponse{
			StatusCode: http.StatusInternalServerError,
			Message:    fmt.Sprintf("failed to download results with task_id %s", options.TaskID),
		}
	}

	apiResults := make([]dataModel.APITestResult, 0)
	i := 0
	for it.Next(ctx) {
		err := apiResults[i].Import(it.Item())
		if err != nil {
			return nil, gimlet.ErrorResponse{
				StatusCode: http.StatusInternalServerError,
				Message:    fmt.Sprintf("corrupt data"),
			}
		}
		i++
	}

	return apiResults, nil
}

=======
>>>>>>> 2bf1fb8d
func (dbc *DBConnector) FindTestResultByTestName(ctx context.Context, opts TestResultsOptions) (*model.APITestResult, error) {
	dbOpts := dbModel.TestResultsFindOptions{
		TaskID:         opts.TaskID,
		Execution:      opts.Execution,
		EmptyExecution: opts.EmptyExecution,
	}

	testResults := &dbModel.TestResults{}
	testResults.Setup(dbc.env)
	if err := testResults.FindByTaskID(ctx, dbOpts); db.ResultsNotFound(err) {
		return nil, gimlet.ErrorResponse{
			StatusCode: http.StatusNotFound,
			Message:    fmt.Sprintf("tests with task id '%s' not found", opts.TaskID),
		}
	} else if err != nil {
		return nil, gimlet.ErrorResponse{
			StatusCode: http.StatusInternalServerError,
<<<<<<< HEAD
			Message:    errors.Wrap(err, "retrieving metadata").Error(),
=======
			Message:    errors.Wrapf(err, "problem retrieving metadata for task id '%s'", opts.TaskID).Error(),
>>>>>>> 2bf1fb8d
		}
	}

	bucket, err := testResults.GetBucket(ctx)
	if err != nil {
		return nil, gimlet.ErrorResponse{
			StatusCode: http.StatusInternalServerError,
<<<<<<< HEAD
			Message:    errors.Wrap(err, "getting bucket").Error(),
=======
			Message:    errors.Wrapf(err, "problem creating bucket for task id '%s'", opts.TaskID).Error(),
>>>>>>> 2bf1fb8d
		}
	}

	return getAPITestResultFromBucket(ctx, bucket, opts.TestName)
}

///////////////////////////////
// MockConnector Implementation
///////////////////////////////

<<<<<<< HEAD
// FindTestResultsByTaskId queries the mock cache to find all
// test results with the given task id and execution
func (mc *MockConnector) FindTestResultsByTaskId(_ context.Context, options dbModel.TestResultsFindOptions) ([]dataModel.APITestResult, error) {
	results := []dataModel.APITestResult{}
	for _, result := range mc.CachedTestResults {
		if result.Info.TaskID == options.TaskID && result.Info.Execution == options.Execution {
			apiResult := dataModel.APITestResult{}
			err := apiResult.Import(result)
			if err != nil {
				return nil, gimlet.ErrorResponse{
					StatusCode: http.StatusInternalServerError,
					Message:    fmt.Sprintf("corrupt data"),
				}
			}

			results = append(results, apiResult)
		}
	}

	if len(results) == 0 {
		return nil, gimlet.ErrorResponse{
			StatusCode: http.StatusNotFound,
			Message:    fmt.Sprintf("test result with task_id '%s' not found", options.TaskID),
		}
	}
	return results, nil
}

func (mc *MockConnector) FindTestResultByTestName(ctx context.Context, opts TestResultsOptions) (*model.APITestResult, error) {
	var testResults *dbModel.TestResults

	if opts.EmptyExecution {
		var newest *dbModel.TestResults
		for key, _ := range mc.CachedTestResults {
			tr := mc.CachedTestResults[key]
			if tr.Info.TaskID == opts.TaskID && (newest == nil || tr.Info.Execution > newest.Info.Execution) {
				newest = &tr
			}
		}
		testResults = newest
	} else {
		for key, _ := range mc.CachedTestResults {
			tr := mc.CachedTestResults[key]
=======
func (mc *MockConnector) FindTestResultByTestName(ctx context.Context, opts TestResultsOptions) (*model.APITestResult, error) {
	var testResults *dbModel.TestResults

	for key, _ := range mc.CachedTestResults {
		tr := mc.CachedTestResults[key]
		if opts.EmptyExecution {
			if tr.Info.TaskID == opts.TaskID && (testResults == nil || tr.Info.Execution > testResults.Info.Execution) {
				testResults = &tr
			}
		} else {
>>>>>>> 2bf1fb8d
			if tr.Info.TaskID == opts.TaskID && tr.Info.Execution == opts.Execution {
				testResults = &tr
				break
			}
		}
	}

	if testResults == nil {
		return nil, gimlet.ErrorResponse{
			StatusCode: http.StatusNotFound,
			Message:    fmt.Sprintf("tests with task id '%s' not found", opts.TaskID),
		}
	}

	bucketOpts := pail.LocalOptions{
		Path:   mc.Bucket,
		Prefix: filepath.Join("test_results", testResults.Artifact.Prefix),
	}
	bucket, err := pail.NewLocalBucket(bucketOpts)
	if err != nil {
		return nil, gimlet.ErrorResponse{
			StatusCode: http.StatusInternalServerError,
<<<<<<< HEAD
			Message:    errors.Wrap(err, "problem creating bucket").Error(),
=======
			Message:    errors.Wrapf(err, "problem creating bucket for task id '%s'", opts.TaskID).Error(),
>>>>>>> 2bf1fb8d
		}
	}

	return getAPITestResultFromBucket(ctx, bucket, opts.TestName)
}

func getAPITestResultFromBucket(ctx context.Context, bucket pail.Bucket, testName string) (*model.APITestResult, error) {
	tr, err := bucket.Get(ctx, testName)
	if pail.IsKeyNotFoundError(err) {
		return nil, gimlet.ErrorResponse{
			StatusCode: http.StatusNotFound,
			Message:    fmt.Sprintf("test with specified task id and test name not found"),
		}
	} else if err != nil {
		return nil, gimlet.ErrorResponse{
			StatusCode: http.StatusInternalServerError,
<<<<<<< HEAD
			Message:    errors.Wrap(err, "retrieving test result").Error(),
		}
	}
=======
			Message:    errors.Wrap(err, "problem retrieving test result").Error(),
		}
	}
	defer func() {
		grip.Warning(errors.Wrap(tr.Close(), "problem closing file"))
	}()
>>>>>>> 2bf1fb8d

	data, err := ioutil.ReadAll(tr)
	if err != nil {
		return nil, gimlet.ErrorResponse{
			StatusCode: http.StatusInternalServerError,
<<<<<<< HEAD
			Message:    errors.Wrap(err, "reading data").Error(),
=======
			Message:    errors.Wrap(err, "problem reading data").Error(),
>>>>>>> 2bf1fb8d
		}
	}

	var result dbModel.TestResult
	if err := bson.Unmarshal(data, &result); err != nil {
		return nil, gimlet.ErrorResponse{
			StatusCode: http.StatusInternalServerError,
<<<<<<< HEAD
			Message:    errors.Wrap(err, "unmarshalling test result").Error(),
=======
			Message:    errors.Wrap(err, "problem unmarshalling test result").Error(),
>>>>>>> 2bf1fb8d
		}
	}

	apiResult := &model.APITestResult{}
	if err := apiResult.Import(result); err != nil {
		return nil, gimlet.ErrorResponse{
			StatusCode: http.StatusInternalServerError,
<<<<<<< HEAD
			Message:    errors.Wrap(err, "converting test result to output format").Error(),
=======
			Message:    errors.Wrap(err, "problem converting test result to output format").Error(),
>>>>>>> 2bf1fb8d
		}
	}

	return apiResult, ctx.Err()
}<|MERGE_RESOLUTION|>--- conflicted
+++ resolved
@@ -7,22 +7,12 @@
 	"net/http"
 	"path/filepath"
 
-<<<<<<< HEAD
-	dataModel "github.com/evergreen-ci/cedar/rest/model"
-	"github.com/evergreen-ci/gimlet"
-
-	dbModel "github.com/evergreen-ci/cedar/model"
-	"github.com/evergreen-ci/cedar/rest/model"
-	"github.com/evergreen-ci/pail"
-	"github.com/mongodb/anser/db"
-=======
 	dbModel "github.com/evergreen-ci/cedar/model"
 	"github.com/evergreen-ci/cedar/rest/model"
 	"github.com/evergreen-ci/gimlet"
 	"github.com/evergreen-ci/pail"
 	"github.com/mongodb/anser/db"
 	"github.com/mongodb/grip"
->>>>>>> 2bf1fb8d
 	"github.com/pkg/errors"
 	"gopkg.in/mgo.v2/bson"
 )
@@ -31,8 +21,7 @@
 // DBConnector Implementation
 /////////////////////////////
 
-<<<<<<< HEAD
-func (dbc *DBConnector) FindTestResultsByTaskId(ctx context.Context, options dbModel.TestResultsFindOptions) ([]dataModel.APITestResult, error) {
+func (dbc *DBConnector) FindTestResultsByTaskId(ctx context.Context, options dbModel.TestResultsFindOptions) ([]model.APITestResult, error) {
 	results := dbModel.TestResults{}
 	results.Setup(dbc.env)
 
@@ -51,7 +40,7 @@
 		}
 	}
 
-	apiResults := make([]dataModel.APITestResult, 0)
+	apiResults := make([]model.APITestResult, 0)
 	i := 0
 	for it.Next(ctx) {
 		err := apiResults[i].Import(it.Item())
@@ -67,8 +56,6 @@
 	return apiResults, nil
 }
 
-=======
->>>>>>> 2bf1fb8d
 func (dbc *DBConnector) FindTestResultByTestName(ctx context.Context, opts TestResultsOptions) (*model.APITestResult, error) {
 	dbOpts := dbModel.TestResultsFindOptions{
 		TaskID:         opts.TaskID,
@@ -86,11 +73,7 @@
 	} else if err != nil {
 		return nil, gimlet.ErrorResponse{
 			StatusCode: http.StatusInternalServerError,
-<<<<<<< HEAD
-			Message:    errors.Wrap(err, "retrieving metadata").Error(),
-=======
 			Message:    errors.Wrapf(err, "problem retrieving metadata for task id '%s'", opts.TaskID).Error(),
->>>>>>> 2bf1fb8d
 		}
 	}
 
@@ -98,11 +81,7 @@
 	if err != nil {
 		return nil, gimlet.ErrorResponse{
 			StatusCode: http.StatusInternalServerError,
-<<<<<<< HEAD
-			Message:    errors.Wrap(err, "getting bucket").Error(),
-=======
 			Message:    errors.Wrapf(err, "problem creating bucket for task id '%s'", opts.TaskID).Error(),
->>>>>>> 2bf1fb8d
 		}
 	}
 
@@ -113,14 +92,13 @@
 // MockConnector Implementation
 ///////////////////////////////
 
-<<<<<<< HEAD
 // FindTestResultsByTaskId queries the mock cache to find all
 // test results with the given task id and execution
-func (mc *MockConnector) FindTestResultsByTaskId(_ context.Context, options dbModel.TestResultsFindOptions) ([]dataModel.APITestResult, error) {
-	results := []dataModel.APITestResult{}
+func (mc *MockConnector) FindTestResultsByTaskId(_ context.Context, options dbModel.TestResultsFindOptions) ([]model.APITestResult, error) {
+	results := []model.APITestResult{}
 	for _, result := range mc.CachedTestResults {
 		if result.Info.TaskID == options.TaskID && result.Info.Execution == options.Execution {
-			apiResult := dataModel.APITestResult{}
+			apiResult := model.APITestResult{}
 			err := apiResult.Import(result)
 			if err != nil {
 				return nil, gimlet.ErrorResponse{
@@ -145,22 +123,6 @@
 func (mc *MockConnector) FindTestResultByTestName(ctx context.Context, opts TestResultsOptions) (*model.APITestResult, error) {
 	var testResults *dbModel.TestResults
 
-	if opts.EmptyExecution {
-		var newest *dbModel.TestResults
-		for key, _ := range mc.CachedTestResults {
-			tr := mc.CachedTestResults[key]
-			if tr.Info.TaskID == opts.TaskID && (newest == nil || tr.Info.Execution > newest.Info.Execution) {
-				newest = &tr
-			}
-		}
-		testResults = newest
-	} else {
-		for key, _ := range mc.CachedTestResults {
-			tr := mc.CachedTestResults[key]
-=======
-func (mc *MockConnector) FindTestResultByTestName(ctx context.Context, opts TestResultsOptions) (*model.APITestResult, error) {
-	var testResults *dbModel.TestResults
-
 	for key, _ := range mc.CachedTestResults {
 		tr := mc.CachedTestResults[key]
 		if opts.EmptyExecution {
@@ -168,7 +130,6 @@
 				testResults = &tr
 			}
 		} else {
->>>>>>> 2bf1fb8d
 			if tr.Info.TaskID == opts.TaskID && tr.Info.Execution == opts.Execution {
 				testResults = &tr
 				break
@@ -191,11 +152,7 @@
 	if err != nil {
 		return nil, gimlet.ErrorResponse{
 			StatusCode: http.StatusInternalServerError,
-<<<<<<< HEAD
-			Message:    errors.Wrap(err, "problem creating bucket").Error(),
-=======
 			Message:    errors.Wrapf(err, "problem creating bucket for task id '%s'", opts.TaskID).Error(),
->>>>>>> 2bf1fb8d
 		}
 	}
 
@@ -212,28 +169,18 @@
 	} else if err != nil {
 		return nil, gimlet.ErrorResponse{
 			StatusCode: http.StatusInternalServerError,
-<<<<<<< HEAD
-			Message:    errors.Wrap(err, "retrieving test result").Error(),
-		}
-	}
-=======
 			Message:    errors.Wrap(err, "problem retrieving test result").Error(),
 		}
 	}
 	defer func() {
 		grip.Warning(errors.Wrap(tr.Close(), "problem closing file"))
 	}()
->>>>>>> 2bf1fb8d
 
 	data, err := ioutil.ReadAll(tr)
 	if err != nil {
 		return nil, gimlet.ErrorResponse{
 			StatusCode: http.StatusInternalServerError,
-<<<<<<< HEAD
-			Message:    errors.Wrap(err, "reading data").Error(),
-=======
 			Message:    errors.Wrap(err, "problem reading data").Error(),
->>>>>>> 2bf1fb8d
 		}
 	}
 
@@ -241,11 +188,7 @@
 	if err := bson.Unmarshal(data, &result); err != nil {
 		return nil, gimlet.ErrorResponse{
 			StatusCode: http.StatusInternalServerError,
-<<<<<<< HEAD
-			Message:    errors.Wrap(err, "unmarshalling test result").Error(),
-=======
 			Message:    errors.Wrap(err, "problem unmarshalling test result").Error(),
->>>>>>> 2bf1fb8d
 		}
 	}
 
@@ -253,11 +196,7 @@
 	if err := apiResult.Import(result); err != nil {
 		return nil, gimlet.ErrorResponse{
 			StatusCode: http.StatusInternalServerError,
-<<<<<<< HEAD
-			Message:    errors.Wrap(err, "converting test result to output format").Error(),
-=======
 			Message:    errors.Wrap(err, "problem converting test result to output format").Error(),
->>>>>>> 2bf1fb8d
 		}
 	}
 
