--- conflicted
+++ resolved
@@ -310,15 +310,10 @@
 	}
 }
 
-<<<<<<< HEAD
+
 // Factory returns a pointer to a new logGetByGroupHandler.
 func (h *logGroupHandler) Factory() gimlet.RouteHandler {
 	return &logGroupHandler{
-=======
-// Factory returns a pointer to a new logGetByTestNameHandler.
-func (h *logGroupHandler) Factory() gimlet.RouteHandler {
-	return &logGetByTestNameHandler{
->>>>>>> 45c33704
 		sc: h.sc,
 	}
 }
@@ -360,11 +355,7 @@
 	r, err := h.sc.FindGroupedLogs(ctx, h.id, h.name, h.groupID, h.tr, h.tags...)
 	if err != nil {
 		return gimlet.MakeJSONErrorResponder(errors.Wrapf(err,
-<<<<<<< HEAD
 			"Error getting grouped logs with task_id/test_name/group_id '%s/%s/%s'", h.id, h.name, h.groupID))
-=======
-			"Error getting Group logs with task_id/test_name/group_id '%s/%s/%s'", h.id, h.name, h.groupID))
->>>>>>> 45c33704
 	}
 
 	return gimlet.NewTextResponse(r)
